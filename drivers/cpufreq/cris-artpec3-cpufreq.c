#include <linux/init.h>
#include <linux/module.h>
#include <linux/cpufreq.h>
#include <hwregs/reg_map.h>
#include <hwregs/reg_rdwr.h>
#include <hwregs/clkgen_defs.h>
#include <hwregs/ddr2_defs.h>

static int
cris_sdram_freq_notifier(struct notifier_block *nb, unsigned long val,
	void *data);

static struct notifier_block cris_sdram_freq_notifier_block = {
	.notifier_call = cris_sdram_freq_notifier
};

static struct cpufreq_frequency_table cris_freq_table[] = {
	{0x01,	6000},
	{0x02,	200000},
	{0,	CPUFREQ_TABLE_END},
};

static unsigned int cris_freq_get_cpu_frequency(unsigned int cpu)
{
	reg_clkgen_rw_clk_ctrl clk_ctrl;
	clk_ctrl = REG_RD(clkgen, regi_clkgen, rw_clk_ctrl);
	return clk_ctrl.pll ? 200000 : 6000;
}

static int cris_freq_target(struct cpufreq_policy *policy, unsigned int state)
{
	reg_clkgen_rw_clk_ctrl clk_ctrl;
	clk_ctrl = REG_RD(clkgen, regi_clkgen, rw_clk_ctrl);

	local_irq_disable();

	/* Even though we may be SMP they will share the same clock
	 * so all settings are made on CPU0. */
	if (cris_freq_table[state].frequency == 200000)
		clk_ctrl.pll = 1;
	else
		clk_ctrl.pll = 0;
	REG_WR(clkgen, regi_clkgen, rw_clk_ctrl, clk_ctrl);

	local_irq_enable();

	return 0;
}

static int cris_freq_cpu_init(struct cpufreq_policy *policy)
{
	return cpufreq_generic_init(policy, cris_freq_table, 1000000);
}

static struct cpufreq_driver cris_freq_driver = {
	.get	= cris_freq_get_cpu_frequency,
	.verify	= cpufreq_generic_frequency_table_verify,
	.target_index = cris_freq_target,
	.init	= cris_freq_cpu_init,
	.exit	= cpufreq_generic_exit,
	.name	= "cris_freq",
<<<<<<< HEAD
	.attr	= cris_freq_attr,
=======
	.attr	= cpufreq_generic_attr,
>>>>>>> d8ec26d7
};

static int __init cris_freq_init(void)
{
	int ret;
	ret = cpufreq_register_driver(&cris_freq_driver);
	cpufreq_register_notifier(&cris_sdram_freq_notifier_block,
		CPUFREQ_TRANSITION_NOTIFIER);
	return ret;
}

static int
cris_sdram_freq_notifier(struct notifier_block *nb, unsigned long val,
	void *data)
{
	int i;
	struct cpufreq_freqs *freqs = data;
	if (val == CPUFREQ_PRECHANGE) {
		reg_ddr2_rw_cfg cfg =
		  REG_RD(ddr2, regi_ddr2_ctrl, rw_cfg);
		cfg.ref_interval = (freqs->new == 200000 ? 1560 : 46);

		if (freqs->new == 200000)
			for (i = 0; i < 50000; i++);
		REG_WR(bif_core, regi_bif_core, rw_sdram_timing, timing);
	}
	return 0;
}


module_init(cris_freq_init);<|MERGE_RESOLUTION|>--- conflicted
+++ resolved
@@ -59,11 +59,7 @@
 	.init	= cris_freq_cpu_init,
 	.exit	= cpufreq_generic_exit,
 	.name	= "cris_freq",
-<<<<<<< HEAD
-	.attr	= cris_freq_attr,
-=======
 	.attr	= cpufreq_generic_attr,
->>>>>>> d8ec26d7
 };
 
 static int __init cris_freq_init(void)
