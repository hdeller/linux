--- conflicted
+++ resolved
@@ -37,10 +37,6 @@
 	HIS_REPORT,/*  USB HISR RPT */
 };
 
-<<<<<<< HEAD
-#define INTERRUPT_MSG_FORMAT_LEN 60
-=======
->>>>>>> 754e0b0e
 void rtl8188eu_init_recvbuf(struct recv_buf *buf);
 s32 rtl8188eu_init_recv_priv(struct adapter *padapter);
 void rtl8188eu_free_recv_priv(struct adapter * padapter);
