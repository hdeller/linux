--- conflicted
+++ resolved
@@ -2261,13 +2261,6 @@
 
 	engine_dump_active_requests(engine, m);
 
-<<<<<<< HEAD
-	drm_printf(m, "\tOn hold?: %zu\n",
-		   list_count_nodes(&engine->sched_engine->hold));
-	spin_unlock_irqrestore(&engine->sched_engine->lock, flags);
-
-=======
->>>>>>> 4ec5183e
 	drm_printf(m, "\tMMIO base:  0x%08x\n", engine->mmio_base);
 	wakeref = intel_runtime_pm_get_if_in_use(engine->uncore->rpm);
 	if (wakeref) {
