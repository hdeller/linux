--- conflicted
+++ resolved
@@ -446,8 +446,6 @@
 	up_read(&ibdev->client_data_rwsem);
 	up_read(&devices_rwsem);
 	return 0;
-<<<<<<< HEAD
-=======
 }
 
 int ib_device_set_dim(struct ib_device *ibdev, u8 use_dim)
@@ -457,7 +455,6 @@
 	ibdev->use_cq_dim = use_dim;
 
 	return 0;
->>>>>>> 0b043644
 }
 
 static int alloc_name(struct ib_device *ibdev, const char *name)
@@ -505,18 +502,12 @@
 	if (dev->port_data) {
 		ib_cache_release_one(dev);
 		ib_security_release_port_pkey_list(dev);
-<<<<<<< HEAD
-=======
 		rdma_counter_release(dev);
->>>>>>> 0b043644
 		kfree_rcu(container_of(dev->port_data, struct ib_port_data_rcu,
 				       pdata[0]),
 			  rcu_head);
 	}
-<<<<<<< HEAD
-=======
-
->>>>>>> 0b043644
+
 	xa_destroy(&dev->compat_devs);
 	xa_destroy(&dev->client_data);
 	kfree_rcu(dev, rcu_head);
