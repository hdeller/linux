// SPDX-License-Identifier: GPL-2.0 OR Linux-OpenIB
/*
 * Copyright (c) 2018, Mellanox Technologies inc.  All rights reserved.
 */

#include <rdma/ib_user_verbs.h>
#include <rdma/ib_verbs.h>
#include <rdma/uverbs_types.h>
#include <rdma/uverbs_ioctl.h>
#include <rdma/uverbs_std_types.h>
#include <rdma/mlx5_user_ioctl_cmds.h>
#include <rdma/mlx5_user_ioctl_verbs.h>
#include <rdma/ib_umem.h>
#include <linux/mlx5/driver.h>
#include <linux/mlx5/fs.h>
#include "mlx5_ib.h"

#define UVERBS_MODULE_NAME mlx5_ib
#include <rdma/uverbs_named_ioctl.h>

static int
mlx5_ib_ft_type_to_namespace(enum mlx5_ib_uapi_flow_table_type table_type,
			     enum mlx5_flow_namespace_type *namespace)
{
	switch (table_type) {
	case MLX5_IB_UAPI_FLOW_TABLE_TYPE_NIC_RX:
		*namespace = MLX5_FLOW_NAMESPACE_BYPASS;
		break;
	case MLX5_IB_UAPI_FLOW_TABLE_TYPE_NIC_TX:
		*namespace = MLX5_FLOW_NAMESPACE_EGRESS;
		break;
	case MLX5_IB_UAPI_FLOW_TABLE_TYPE_FDB:
		*namespace = MLX5_FLOW_NAMESPACE_FDB;
		break;
	default:
		return -EINVAL;
	}

	return 0;
}

static const struct uverbs_attr_spec mlx5_ib_flow_type[] = {
	[MLX5_IB_FLOW_TYPE_NORMAL] = {
		.type = UVERBS_ATTR_TYPE_PTR_IN,
		.u.ptr = {
			.len = sizeof(u16), /* data is priority */
			.min_len = sizeof(u16),
		}
	},
	[MLX5_IB_FLOW_TYPE_SNIFFER] = {
		.type = UVERBS_ATTR_TYPE_PTR_IN,
		UVERBS_ATTR_NO_DATA(),
	},
	[MLX5_IB_FLOW_TYPE_ALL_DEFAULT] = {
		.type = UVERBS_ATTR_TYPE_PTR_IN,
		UVERBS_ATTR_NO_DATA(),
	},
	[MLX5_IB_FLOW_TYPE_MC_DEFAULT] = {
		.type = UVERBS_ATTR_TYPE_PTR_IN,
		UVERBS_ATTR_NO_DATA(),
	},
};

#define MLX5_IB_CREATE_FLOW_MAX_FLOW_ACTIONS 2
static int UVERBS_HANDLER(MLX5_IB_METHOD_CREATE_FLOW)(
	struct uverbs_attr_bundle *attrs)
{
	struct mlx5_flow_act flow_act = {.flow_tag = MLX5_FS_DEFAULT_FLOW_TAG};
	struct mlx5_ib_flow_handler *flow_handler;
	struct mlx5_ib_flow_matcher *fs_matcher;
	struct ib_uobject **arr_flow_actions;
	struct ib_uflow_resources *uflow_res;
	void *devx_obj;
	int dest_id, dest_type;
	void *cmd_in;
	int inlen;
	bool dest_devx, dest_qp;
	struct ib_qp *qp = NULL;
	struct ib_uobject *uobj =
		uverbs_attr_get_uobject(attrs, MLX5_IB_ATTR_CREATE_FLOW_HANDLE);
	struct mlx5_ib_dev *dev = mlx5_udata_to_mdev(&attrs->driver_udata);
	int len, ret, i;
	u32 counter_id = 0;

	if (!capable(CAP_NET_RAW))
		return -EPERM;

	dest_devx =
		uverbs_attr_is_valid(attrs, MLX5_IB_ATTR_CREATE_FLOW_DEST_DEVX);
	dest_qp = uverbs_attr_is_valid(attrs,
				       MLX5_IB_ATTR_CREATE_FLOW_DEST_QP);

	fs_matcher = uverbs_attr_get_obj(attrs,
					 MLX5_IB_ATTR_CREATE_FLOW_MATCHER);
	if (fs_matcher->ns_type == MLX5_FLOW_NAMESPACE_BYPASS &&
	    ((dest_devx && dest_qp) || (!dest_devx && !dest_qp)))
		return -EINVAL;

<<<<<<< HEAD
=======
	/* Allow only DEVX object as dest when inserting to FDB */
	if (fs_matcher->ns_type == MLX5_FLOW_NAMESPACE_FDB && !dest_devx)
		return -EINVAL;

>>>>>>> 0ecfebd2
	if (dest_devx) {
		devx_obj = uverbs_attr_get_obj(
			attrs, MLX5_IB_ATTR_CREATE_FLOW_DEST_DEVX);
		if (IS_ERR(devx_obj))
			return PTR_ERR(devx_obj);

		/* Verify that the given DEVX object is a flow
		 * steering destination.
		 */
		if (!mlx5_ib_devx_is_flow_dest(devx_obj, &dest_id, &dest_type))
			return -EINVAL;
		/* Allow only flow table as dest when inserting to FDB */
		if (fs_matcher->ns_type == MLX5_FLOW_NAMESPACE_FDB &&
		    dest_type != MLX5_FLOW_DESTINATION_TYPE_FLOW_TABLE)
			return -EINVAL;
	} else if (dest_qp) {
		struct mlx5_ib_qp *mqp;

		qp = uverbs_attr_get_obj(attrs,
					 MLX5_IB_ATTR_CREATE_FLOW_DEST_QP);
		if (IS_ERR(qp))
			return PTR_ERR(qp);

		if (qp->qp_type != IB_QPT_RAW_PACKET)
			return -EINVAL;

		mqp = to_mqp(qp);
		if (mqp->flags & MLX5_IB_QP_RSS)
			dest_id = mqp->rss_qp.tirn;
		else
			dest_id = mqp->raw_packet_qp.rq.tirn;
		dest_type = MLX5_FLOW_DESTINATION_TYPE_TIR;
	} else {
		dest_type = MLX5_FLOW_DESTINATION_TYPE_PORT;
	}

	len = uverbs_attr_get_uobjs_arr(attrs,
		MLX5_IB_ATTR_CREATE_FLOW_ARR_COUNTERS_DEVX, &arr_flow_actions);
	if (len) {
		devx_obj = arr_flow_actions[0]->object;

		if (!mlx5_ib_devx_is_flow_counter(devx_obj, &counter_id))
			return -EINVAL;
		flow_act.action |= MLX5_FLOW_CONTEXT_ACTION_COUNT;
	}

	if (dest_type == MLX5_FLOW_DESTINATION_TYPE_TIR &&
	    fs_matcher->ns_type == MLX5_FLOW_NAMESPACE_EGRESS)
		return -EINVAL;

	cmd_in = uverbs_attr_get_alloced_ptr(
		attrs, MLX5_IB_ATTR_CREATE_FLOW_MATCH_VALUE);
	inlen = uverbs_attr_get_len(attrs,
				    MLX5_IB_ATTR_CREATE_FLOW_MATCH_VALUE);

	uflow_res = flow_resources_alloc(MLX5_IB_CREATE_FLOW_MAX_FLOW_ACTIONS);
	if (!uflow_res)
		return -ENOMEM;

	len = uverbs_attr_get_uobjs_arr(attrs,
		MLX5_IB_ATTR_CREATE_FLOW_ARR_FLOW_ACTIONS, &arr_flow_actions);
	for (i = 0; i < len; i++) {
		struct mlx5_ib_flow_action *maction =
			to_mflow_act(arr_flow_actions[i]->object);

		ret = parse_flow_flow_action(maction, false, &flow_act);
		if (ret)
			goto err_out;
		flow_resources_add(uflow_res, IB_FLOW_SPEC_ACTION_HANDLE,
				   arr_flow_actions[i]->object);
	}

	ret = uverbs_copy_from(&flow_act.flow_tag, attrs,
			       MLX5_IB_ATTR_CREATE_FLOW_TAG);
	if (!ret) {
		if (flow_act.flow_tag >= BIT(24)) {
			ret = -EINVAL;
			goto err_out;
		}
		flow_act.flags |= FLOW_ACT_HAS_TAG;
	}

	flow_handler = mlx5_ib_raw_fs_rule_add(dev, fs_matcher, &flow_act,
					       counter_id,
					       cmd_in, inlen,
					       dest_id, dest_type);
	if (IS_ERR(flow_handler)) {
		ret = PTR_ERR(flow_handler);
		goto err_out;
	}

	ib_set_flow(uobj, &flow_handler->ibflow, qp, &dev->ib_dev, uflow_res);

	return 0;
err_out:
	ib_uverbs_flow_resources_free(uflow_res);
	return ret;
}

static int flow_matcher_cleanup(struct ib_uobject *uobject,
				enum rdma_remove_reason why,
				struct uverbs_attr_bundle *attrs)
{
	struct mlx5_ib_flow_matcher *obj = uobject->object;
	int ret;

	ret = ib_destroy_usecnt(&obj->usecnt, why, uobject);
	if (ret)
		return ret;

	kfree(obj);
	return 0;
}

static int mlx5_ib_matcher_ns(struct uverbs_attr_bundle *attrs,
			      struct mlx5_ib_flow_matcher *obj)
{
	enum mlx5_ib_uapi_flow_table_type ft_type =
		MLX5_IB_UAPI_FLOW_TABLE_TYPE_NIC_RX;
	u32 flags;
	int err;

	/* New users should use MLX5_IB_ATTR_FLOW_MATCHER_FT_TYPE and older
	 * users should switch to it. We leave this to not break userspace
	 */
	if (uverbs_attr_is_valid(attrs, MLX5_IB_ATTR_FLOW_MATCHER_FT_TYPE) &&
	    uverbs_attr_is_valid(attrs, MLX5_IB_ATTR_FLOW_MATCHER_FLOW_FLAGS))
		return -EINVAL;

	if (uverbs_attr_is_valid(attrs, MLX5_IB_ATTR_FLOW_MATCHER_FT_TYPE)) {
		err = uverbs_get_const(&ft_type, attrs,
				       MLX5_IB_ATTR_FLOW_MATCHER_FT_TYPE);
		if (err)
			return err;

		err = mlx5_ib_ft_type_to_namespace(ft_type, &obj->ns_type);
		if (err)
			return err;

		return 0;
	}

	if (uverbs_attr_is_valid(attrs, MLX5_IB_ATTR_FLOW_MATCHER_FLOW_FLAGS)) {
		err = uverbs_get_flags32(&flags, attrs,
					 MLX5_IB_ATTR_FLOW_MATCHER_FLOW_FLAGS,
					 IB_FLOW_ATTR_FLAGS_EGRESS);
		if (err)
			return err;

		if (flags) {
			mlx5_ib_ft_type_to_namespace(
				MLX5_IB_UAPI_FLOW_TABLE_TYPE_NIC_TX,
				&obj->ns_type);
			return 0;
		}
	}

	obj->ns_type = MLX5_FLOW_NAMESPACE_BYPASS;

	return 0;
}

static int UVERBS_HANDLER(MLX5_IB_METHOD_FLOW_MATCHER_CREATE)(
	struct uverbs_attr_bundle *attrs)
{
	struct ib_uobject *uobj = uverbs_attr_get_uobject(
		attrs, MLX5_IB_ATTR_FLOW_MATCHER_CREATE_HANDLE);
	struct mlx5_ib_dev *dev = mlx5_udata_to_mdev(&attrs->driver_udata);
	struct mlx5_ib_flow_matcher *obj;
	int err;

	obj = kzalloc(sizeof(struct mlx5_ib_flow_matcher), GFP_KERNEL);
	if (!obj)
		return -ENOMEM;

	obj->mask_len = uverbs_attr_get_len(
		attrs, MLX5_IB_ATTR_FLOW_MATCHER_MATCH_MASK);
	err = uverbs_copy_from(&obj->matcher_mask,
			       attrs,
			       MLX5_IB_ATTR_FLOW_MATCHER_MATCH_MASK);
	if (err)
		goto end;

	obj->flow_type = uverbs_attr_get_enum_id(
		attrs, MLX5_IB_ATTR_FLOW_MATCHER_FLOW_TYPE);

	if (obj->flow_type == MLX5_IB_FLOW_TYPE_NORMAL) {
		err = uverbs_copy_from(&obj->priority,
				       attrs,
				       MLX5_IB_ATTR_FLOW_MATCHER_FLOW_TYPE);
		if (err)
			goto end;
	}

	err = uverbs_copy_from(&obj->match_criteria_enable,
			       attrs,
			       MLX5_IB_ATTR_FLOW_MATCHER_MATCH_CRITERIA);
	if (err)
		goto end;

	err = mlx5_ib_matcher_ns(attrs, obj);
	if (err)
		goto end;

	uobj->object = obj;
	obj->mdev = dev->mdev;
	atomic_set(&obj->usecnt, 0);
	return 0;

end:
	kfree(obj);
	return err;
}

void mlx5_ib_destroy_flow_action_raw(struct mlx5_ib_flow_action *maction)
{
	switch (maction->flow_action_raw.sub_type) {
	case MLX5_IB_FLOW_ACTION_MODIFY_HEADER:
		mlx5_modify_header_dealloc(maction->flow_action_raw.dev->mdev,
					   maction->flow_action_raw.action_id);
		break;
	case MLX5_IB_FLOW_ACTION_PACKET_REFORMAT:
		mlx5_packet_reformat_dealloc(maction->flow_action_raw.dev->mdev,
			maction->flow_action_raw.action_id);
		break;
	case MLX5_IB_FLOW_ACTION_DECAP:
		break;
	default:
		break;
	}
}

static struct ib_flow_action *
mlx5_ib_create_modify_header(struct mlx5_ib_dev *dev,
			     enum mlx5_ib_uapi_flow_table_type ft_type,
			     u8 num_actions, void *in)
{
	enum mlx5_flow_namespace_type namespace;
	struct mlx5_ib_flow_action *maction;
	int ret;

	ret = mlx5_ib_ft_type_to_namespace(ft_type, &namespace);
	if (ret)
		return ERR_PTR(-EINVAL);

	maction = kzalloc(sizeof(*maction), GFP_KERNEL);
	if (!maction)
		return ERR_PTR(-ENOMEM);

	ret = mlx5_modify_header_alloc(dev->mdev, namespace, num_actions, in,
				       &maction->flow_action_raw.action_id);

	if (ret) {
		kfree(maction);
		return ERR_PTR(ret);
	}
	maction->flow_action_raw.sub_type =
		MLX5_IB_FLOW_ACTION_MODIFY_HEADER;
	maction->flow_action_raw.dev = dev;

	return &maction->ib_action;
}

static bool mlx5_ib_modify_header_supported(struct mlx5_ib_dev *dev)
{
	return MLX5_CAP_FLOWTABLE_NIC_RX(dev->mdev,
					 max_modify_header_actions) ||
	       MLX5_CAP_FLOWTABLE_NIC_TX(dev->mdev, max_modify_header_actions);
}

static int UVERBS_HANDLER(MLX5_IB_METHOD_FLOW_ACTION_CREATE_MODIFY_HEADER)(
	struct uverbs_attr_bundle *attrs)
{
	struct ib_uobject *uobj = uverbs_attr_get_uobject(
		attrs, MLX5_IB_ATTR_CREATE_MODIFY_HEADER_HANDLE);
	struct mlx5_ib_dev *mdev = mlx5_udata_to_mdev(&attrs->driver_udata);
	enum mlx5_ib_uapi_flow_table_type ft_type;
	struct ib_flow_action *action;
	int num_actions;
	void *in;
	int ret;

	if (!mlx5_ib_modify_header_supported(mdev))
		return -EOPNOTSUPP;

	in = uverbs_attr_get_alloced_ptr(attrs,
		MLX5_IB_ATTR_CREATE_MODIFY_HEADER_ACTIONS_PRM);

	num_actions = uverbs_attr_ptr_get_array_size(
		attrs, MLX5_IB_ATTR_CREATE_MODIFY_HEADER_ACTIONS_PRM,
		MLX5_UN_SZ_BYTES(set_action_in_add_action_in_auto));
	if (num_actions < 0)
		return num_actions;

	ret = uverbs_get_const(&ft_type, attrs,
			       MLX5_IB_ATTR_CREATE_MODIFY_HEADER_FT_TYPE);
	if (ret)
		return ret;
	action = mlx5_ib_create_modify_header(mdev, ft_type, num_actions, in);
	if (IS_ERR(action))
		return PTR_ERR(action);

	uverbs_flow_action_fill_action(action, uobj, &mdev->ib_dev,
				       IB_FLOW_ACTION_UNSPECIFIED);

	return 0;
}

static bool mlx5_ib_flow_action_packet_reformat_valid(struct mlx5_ib_dev *ibdev,
						      u8 packet_reformat_type,
						      u8 ft_type)
{
	switch (packet_reformat_type) {
	case MLX5_IB_UAPI_FLOW_ACTION_PACKET_REFORMAT_TYPE_L2_TO_L2_TUNNEL:
		if (ft_type == MLX5_IB_UAPI_FLOW_TABLE_TYPE_NIC_TX)
			return MLX5_CAP_FLOWTABLE(ibdev->mdev,
						  encap_general_header);
		break;
	case MLX5_IB_UAPI_FLOW_ACTION_PACKET_REFORMAT_TYPE_L2_TO_L3_TUNNEL:
		if (ft_type == MLX5_IB_UAPI_FLOW_TABLE_TYPE_NIC_TX)
			return MLX5_CAP_FLOWTABLE_NIC_TX(ibdev->mdev,
				reformat_l2_to_l3_tunnel);
		break;
	case MLX5_IB_UAPI_FLOW_ACTION_PACKET_REFORMAT_TYPE_L3_TUNNEL_TO_L2:
		if (ft_type == MLX5_IB_UAPI_FLOW_TABLE_TYPE_NIC_RX)
			return MLX5_CAP_FLOWTABLE_NIC_RX(ibdev->mdev,
				reformat_l3_tunnel_to_l2);
		break;
	case MLX5_IB_UAPI_FLOW_ACTION_PACKET_REFORMAT_TYPE_L2_TUNNEL_TO_L2:
		if (ft_type == MLX5_IB_UAPI_FLOW_TABLE_TYPE_NIC_RX)
			return MLX5_CAP_FLOWTABLE_NIC_RX(ibdev->mdev, decap);
		break;
	default:
		break;
	}

	return false;
}

static int mlx5_ib_dv_to_prm_packet_reforamt_type(u8 dv_prt, u8 *prm_prt)
{
	switch (dv_prt) {
	case MLX5_IB_UAPI_FLOW_ACTION_PACKET_REFORMAT_TYPE_L2_TO_L2_TUNNEL:
		*prm_prt = MLX5_REFORMAT_TYPE_L2_TO_L2_TUNNEL;
		break;
	case MLX5_IB_UAPI_FLOW_ACTION_PACKET_REFORMAT_TYPE_L3_TUNNEL_TO_L2:
		*prm_prt = MLX5_REFORMAT_TYPE_L3_TUNNEL_TO_L2;
		break;
	case MLX5_IB_UAPI_FLOW_ACTION_PACKET_REFORMAT_TYPE_L2_TO_L3_TUNNEL:
		*prm_prt = MLX5_REFORMAT_TYPE_L2_TO_L3_TUNNEL;
		break;
	default:
		return -EINVAL;
	}

	return 0;
}

static int mlx5_ib_flow_action_create_packet_reformat_ctx(
	struct mlx5_ib_dev *dev,
	struct mlx5_ib_flow_action *maction,
	u8 ft_type, u8 dv_prt,
	void *in, size_t len)
{
	enum mlx5_flow_namespace_type namespace;
	u8 prm_prt;
	int ret;

	ret = mlx5_ib_ft_type_to_namespace(ft_type, &namespace);
	if (ret)
		return ret;

	ret = mlx5_ib_dv_to_prm_packet_reforamt_type(dv_prt, &prm_prt);
	if (ret)
		return ret;

	ret = mlx5_packet_reformat_alloc(dev->mdev, prm_prt, len,
					 in, namespace,
					 &maction->flow_action_raw.action_id);
	if (ret)
		return ret;

	maction->flow_action_raw.sub_type =
		MLX5_IB_FLOW_ACTION_PACKET_REFORMAT;
	maction->flow_action_raw.dev = dev;

	return 0;
}

static int UVERBS_HANDLER(MLX5_IB_METHOD_FLOW_ACTION_CREATE_PACKET_REFORMAT)(
	struct uverbs_attr_bundle *attrs)
{
	struct ib_uobject *uobj = uverbs_attr_get_uobject(attrs,
		MLX5_IB_ATTR_CREATE_PACKET_REFORMAT_HANDLE);
	struct mlx5_ib_dev *mdev = mlx5_udata_to_mdev(&attrs->driver_udata);
	enum mlx5_ib_uapi_flow_action_packet_reformat_type dv_prt;
	enum mlx5_ib_uapi_flow_table_type ft_type;
	struct mlx5_ib_flow_action *maction;
	int ret;

	ret = uverbs_get_const(&ft_type, attrs,
			       MLX5_IB_ATTR_CREATE_PACKET_REFORMAT_FT_TYPE);
	if (ret)
		return ret;

	ret = uverbs_get_const(&dv_prt, attrs,
			       MLX5_IB_ATTR_CREATE_PACKET_REFORMAT_TYPE);
	if (ret)
		return ret;

	if (!mlx5_ib_flow_action_packet_reformat_valid(mdev, dv_prt, ft_type))
		return -EOPNOTSUPP;

	maction = kzalloc(sizeof(*maction), GFP_KERNEL);
	if (!maction)
		return -ENOMEM;

	if (dv_prt ==
	    MLX5_IB_UAPI_FLOW_ACTION_PACKET_REFORMAT_TYPE_L2_TUNNEL_TO_L2) {
		maction->flow_action_raw.sub_type =
			MLX5_IB_FLOW_ACTION_DECAP;
		maction->flow_action_raw.dev = mdev;
	} else {
		void *in;
		int len;

		in = uverbs_attr_get_alloced_ptr(attrs,
			MLX5_IB_ATTR_CREATE_PACKET_REFORMAT_DATA_BUF);
		if (IS_ERR(in)) {
			ret = PTR_ERR(in);
			goto free_maction;
		}

		len = uverbs_attr_get_len(attrs,
			MLX5_IB_ATTR_CREATE_PACKET_REFORMAT_DATA_BUF);

		ret = mlx5_ib_flow_action_create_packet_reformat_ctx(mdev,
			maction, ft_type, dv_prt, in, len);
		if (ret)
			goto free_maction;
	}

	uverbs_flow_action_fill_action(&maction->ib_action, uobj, &mdev->ib_dev,
				       IB_FLOW_ACTION_UNSPECIFIED);
	return 0;

free_maction:
	kfree(maction);
	return ret;
}

DECLARE_UVERBS_NAMED_METHOD(
	MLX5_IB_METHOD_CREATE_FLOW,
	UVERBS_ATTR_IDR(MLX5_IB_ATTR_CREATE_FLOW_HANDLE,
			UVERBS_OBJECT_FLOW,
			UVERBS_ACCESS_NEW,
			UA_MANDATORY),
	UVERBS_ATTR_PTR_IN(
		MLX5_IB_ATTR_CREATE_FLOW_MATCH_VALUE,
		UVERBS_ATTR_SIZE(1, sizeof(struct mlx5_ib_match_params)),
		UA_MANDATORY,
		UA_ALLOC_AND_COPY),
	UVERBS_ATTR_IDR(MLX5_IB_ATTR_CREATE_FLOW_MATCHER,
			MLX5_IB_OBJECT_FLOW_MATCHER,
			UVERBS_ACCESS_READ,
			UA_MANDATORY),
	UVERBS_ATTR_IDR(MLX5_IB_ATTR_CREATE_FLOW_DEST_QP,
			UVERBS_OBJECT_QP,
			UVERBS_ACCESS_READ),
	UVERBS_ATTR_IDR(MLX5_IB_ATTR_CREATE_FLOW_DEST_DEVX,
			MLX5_IB_OBJECT_DEVX_OBJ,
			UVERBS_ACCESS_READ),
	UVERBS_ATTR_IDRS_ARR(MLX5_IB_ATTR_CREATE_FLOW_ARR_FLOW_ACTIONS,
			     UVERBS_OBJECT_FLOW_ACTION,
			     UVERBS_ACCESS_READ, 1,
			     MLX5_IB_CREATE_FLOW_MAX_FLOW_ACTIONS,
			     UA_OPTIONAL),
	UVERBS_ATTR_PTR_IN(MLX5_IB_ATTR_CREATE_FLOW_TAG,
			   UVERBS_ATTR_TYPE(u32),
			   UA_OPTIONAL),
	UVERBS_ATTR_IDRS_ARR(MLX5_IB_ATTR_CREATE_FLOW_ARR_COUNTERS_DEVX,
			     MLX5_IB_OBJECT_DEVX_OBJ,
			     UVERBS_ACCESS_READ, 1, 1,
			     UA_OPTIONAL));

DECLARE_UVERBS_NAMED_METHOD_DESTROY(
	MLX5_IB_METHOD_DESTROY_FLOW,
	UVERBS_ATTR_IDR(MLX5_IB_ATTR_CREATE_FLOW_HANDLE,
			UVERBS_OBJECT_FLOW,
			UVERBS_ACCESS_DESTROY,
			UA_MANDATORY));

ADD_UVERBS_METHODS(mlx5_ib_fs,
		   UVERBS_OBJECT_FLOW,
		   &UVERBS_METHOD(MLX5_IB_METHOD_CREATE_FLOW),
		   &UVERBS_METHOD(MLX5_IB_METHOD_DESTROY_FLOW));

DECLARE_UVERBS_NAMED_METHOD(
	MLX5_IB_METHOD_FLOW_ACTION_CREATE_MODIFY_HEADER,
	UVERBS_ATTR_IDR(MLX5_IB_ATTR_CREATE_MODIFY_HEADER_HANDLE,
			UVERBS_OBJECT_FLOW_ACTION,
			UVERBS_ACCESS_NEW,
			UA_MANDATORY),
	UVERBS_ATTR_PTR_IN(MLX5_IB_ATTR_CREATE_MODIFY_HEADER_ACTIONS_PRM,
			   UVERBS_ATTR_MIN_SIZE(MLX5_UN_SZ_BYTES(
				   set_action_in_add_action_in_auto)),
			   UA_MANDATORY,
			   UA_ALLOC_AND_COPY),
	UVERBS_ATTR_CONST_IN(MLX5_IB_ATTR_CREATE_MODIFY_HEADER_FT_TYPE,
			     enum mlx5_ib_uapi_flow_table_type,
			     UA_MANDATORY));

DECLARE_UVERBS_NAMED_METHOD(
	MLX5_IB_METHOD_FLOW_ACTION_CREATE_PACKET_REFORMAT,
	UVERBS_ATTR_IDR(MLX5_IB_ATTR_CREATE_PACKET_REFORMAT_HANDLE,
			UVERBS_OBJECT_FLOW_ACTION,
			UVERBS_ACCESS_NEW,
			UA_MANDATORY),
	UVERBS_ATTR_PTR_IN(MLX5_IB_ATTR_CREATE_PACKET_REFORMAT_DATA_BUF,
			   UVERBS_ATTR_MIN_SIZE(1),
			   UA_ALLOC_AND_COPY,
			   UA_OPTIONAL),
	UVERBS_ATTR_CONST_IN(MLX5_IB_ATTR_CREATE_PACKET_REFORMAT_TYPE,
			     enum mlx5_ib_uapi_flow_action_packet_reformat_type,
			     UA_MANDATORY),
	UVERBS_ATTR_CONST_IN(MLX5_IB_ATTR_CREATE_PACKET_REFORMAT_FT_TYPE,
			     enum mlx5_ib_uapi_flow_table_type,
			     UA_MANDATORY));

ADD_UVERBS_METHODS(
	mlx5_ib_flow_actions,
	UVERBS_OBJECT_FLOW_ACTION,
	&UVERBS_METHOD(MLX5_IB_METHOD_FLOW_ACTION_CREATE_MODIFY_HEADER),
	&UVERBS_METHOD(MLX5_IB_METHOD_FLOW_ACTION_CREATE_PACKET_REFORMAT));

DECLARE_UVERBS_NAMED_METHOD(
	MLX5_IB_METHOD_FLOW_MATCHER_CREATE,
	UVERBS_ATTR_IDR(MLX5_IB_ATTR_FLOW_MATCHER_CREATE_HANDLE,
			MLX5_IB_OBJECT_FLOW_MATCHER,
			UVERBS_ACCESS_NEW,
			UA_MANDATORY),
	UVERBS_ATTR_PTR_IN(
		MLX5_IB_ATTR_FLOW_MATCHER_MATCH_MASK,
		UVERBS_ATTR_SIZE(1, sizeof(struct mlx5_ib_match_params)),
		UA_MANDATORY),
	UVERBS_ATTR_ENUM_IN(MLX5_IB_ATTR_FLOW_MATCHER_FLOW_TYPE,
			    mlx5_ib_flow_type,
			    UA_MANDATORY),
	UVERBS_ATTR_PTR_IN(MLX5_IB_ATTR_FLOW_MATCHER_MATCH_CRITERIA,
			   UVERBS_ATTR_TYPE(u8),
			   UA_MANDATORY),
	UVERBS_ATTR_FLAGS_IN(MLX5_IB_ATTR_FLOW_MATCHER_FLOW_FLAGS,
			     enum ib_flow_flags,
			     UA_OPTIONAL),
	UVERBS_ATTR_CONST_IN(MLX5_IB_ATTR_FLOW_MATCHER_FT_TYPE,
			     enum mlx5_ib_uapi_flow_table_type,
			     UA_OPTIONAL));

DECLARE_UVERBS_NAMED_METHOD_DESTROY(
	MLX5_IB_METHOD_FLOW_MATCHER_DESTROY,
	UVERBS_ATTR_IDR(MLX5_IB_ATTR_FLOW_MATCHER_DESTROY_HANDLE,
			MLX5_IB_OBJECT_FLOW_MATCHER,
			UVERBS_ACCESS_DESTROY,
			UA_MANDATORY));

DECLARE_UVERBS_NAMED_OBJECT(MLX5_IB_OBJECT_FLOW_MATCHER,
			    UVERBS_TYPE_ALLOC_IDR(flow_matcher_cleanup),
			    &UVERBS_METHOD(MLX5_IB_METHOD_FLOW_MATCHER_CREATE),
			    &UVERBS_METHOD(MLX5_IB_METHOD_FLOW_MATCHER_DESTROY));

<<<<<<< HEAD
static bool flow_is_supported(struct ib_device *device)
{
	return !to_mdev(device)->rep;
}

const struct uapi_definition mlx5_ib_flow_defs[] = {
	UAPI_DEF_CHAIN_OBJ_TREE_NAMED(
		MLX5_IB_OBJECT_FLOW_MATCHER,
		UAPI_DEF_IS_OBJ_SUPPORTED(flow_is_supported)),
=======
const struct uapi_definition mlx5_ib_flow_defs[] = {
	UAPI_DEF_CHAIN_OBJ_TREE_NAMED(
		MLX5_IB_OBJECT_FLOW_MATCHER),
>>>>>>> 0ecfebd2
	UAPI_DEF_CHAIN_OBJ_TREE(
		UVERBS_OBJECT_FLOW,
		&mlx5_ib_fs),
	UAPI_DEF_CHAIN_OBJ_TREE(UVERBS_OBJECT_FLOW_ACTION,
				&mlx5_ib_flow_actions),
	{},
};<|MERGE_RESOLUTION|>--- conflicted
+++ resolved
@@ -96,13 +96,10 @@
 	    ((dest_devx && dest_qp) || (!dest_devx && !dest_qp)))
 		return -EINVAL;
 
-<<<<<<< HEAD
-=======
 	/* Allow only DEVX object as dest when inserting to FDB */
 	if (fs_matcher->ns_type == MLX5_FLOW_NAMESPACE_FDB && !dest_devx)
 		return -EINVAL;
 
->>>>>>> 0ecfebd2
 	if (dest_devx) {
 		devx_obj = uverbs_attr_get_obj(
 			attrs, MLX5_IB_ATTR_CREATE_FLOW_DEST_DEVX);
@@ -673,21 +670,9 @@
 			    &UVERBS_METHOD(MLX5_IB_METHOD_FLOW_MATCHER_CREATE),
 			    &UVERBS_METHOD(MLX5_IB_METHOD_FLOW_MATCHER_DESTROY));
 
-<<<<<<< HEAD
-static bool flow_is_supported(struct ib_device *device)
-{
-	return !to_mdev(device)->rep;
-}
-
-const struct uapi_definition mlx5_ib_flow_defs[] = {
-	UAPI_DEF_CHAIN_OBJ_TREE_NAMED(
-		MLX5_IB_OBJECT_FLOW_MATCHER,
-		UAPI_DEF_IS_OBJ_SUPPORTED(flow_is_supported)),
-=======
 const struct uapi_definition mlx5_ib_flow_defs[] = {
 	UAPI_DEF_CHAIN_OBJ_TREE_NAMED(
 		MLX5_IB_OBJECT_FLOW_MATCHER),
->>>>>>> 0ecfebd2
 	UAPI_DEF_CHAIN_OBJ_TREE(
 		UVERBS_OBJECT_FLOW,
 		&mlx5_ib_fs),
