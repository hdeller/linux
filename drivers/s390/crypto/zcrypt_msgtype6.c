--- conflicted
+++ resolved
@@ -417,13 +417,8 @@
 	*dom = (unsigned short *)&msg->cprbx.domain;
 
 	/* check subfunction, US and AU need special flag with NQAP */
-<<<<<<< HEAD
-	if (memcmp(function_code, "US", 2) == 0
-	    || memcmp(function_code, "AU", 2) == 0)
-=======
 	if (memcmp(function_code, "US", 2) == 0 ||
 	    memcmp(function_code, "AU", 2) == 0)
->>>>>>> 88084a3d
 		ap_msg->flags |= AP_MSG_FLAG_SPECIAL;
 
 #ifdef CONFIG_ZCRYPT_DEBUG
@@ -458,11 +453,7 @@
 }
 
 static int xcrb_msg_to_type6_ep11cprb_msgx(bool userspace, struct ap_message *ap_msg,
-<<<<<<< HEAD
-					   struct ep11_urb *xcRB,
-=======
 					   struct ep11_urb *xcrb,
->>>>>>> 88084a3d
 					   unsigned int *fcode,
 					   unsigned int *domain)
 {
@@ -694,15 +685,6 @@
 	char *data = reply->msg;
 
 	/* Copy CPRB to user */
-<<<<<<< HEAD
-	if (xcRB->reply_control_blk_length < msg->fmt2.count1) {
-		ZCRYPT_DBF_DBG("%s reply_control_blk_length %u < required %u => EMSGSIZE\n",
-			       __func__, xcRB->reply_control_blk_length,
-			       msg->fmt2.count1);
-		return -EMSGSIZE;
-	}
-	if (z_copy_to_user(userspace, xcRB->reply_control_blk_addr,
-=======
 	if (xcrb->reply_control_blk_length < msg->fmt2.count1) {
 		ZCRYPT_DBF_DBG("%s reply_control_blk_length %u < required %u => EMSGSIZE\n",
 			       __func__, xcrb->reply_control_blk_length,
@@ -710,26 +692,12 @@
 		return -EMSGSIZE;
 	}
 	if (z_copy_to_user(userspace, xcrb->reply_control_blk_addr,
->>>>>>> 88084a3d
 			   data + msg->fmt2.offset1, msg->fmt2.count1))
 		return -EFAULT;
 	xcrb->reply_control_blk_length = msg->fmt2.count1;
 
 	/* Copy data buffer to user */
 	if (msg->fmt2.count2) {
-<<<<<<< HEAD
-		if (xcRB->reply_data_length < msg->fmt2.count2) {
-			ZCRYPT_DBF_DBG("%s reply_data_length %u < required %u => EMSGSIZE\n",
-				       __func__, xcRB->reply_data_length,
-				       msg->fmt2.count2);
-			return -EMSGSIZE;
-		}
-		if (z_copy_to_user(userspace, xcRB->reply_data_addr,
-				   data + msg->fmt2.offset2, msg->fmt2.count2))
-			return -EFAULT;
-	}
-	xcRB->reply_data_length = msg->fmt2.count2;
-=======
 		if (xcrb->reply_data_length < msg->fmt2.count2) {
 			ZCRYPT_DBF_DBG("%s reply_data_length %u < required %u => EMSGSIZE\n",
 				       __func__, xcrb->reply_data_length,
@@ -741,7 +709,6 @@
 			return -EFAULT;
 	}
 	xcrb->reply_data_length = msg->fmt2.count2;
->>>>>>> 88084a3d
 
 	return 0;
 }
@@ -762,15 +729,9 @@
 	struct type86_fmt2_msg *msg = reply->msg;
 	char *data = reply->msg;
 
-<<<<<<< HEAD
-	if (xcRB->resp_len < msg->fmt2.count1) {
-		ZCRYPT_DBF_DBG("%s resp_len %u < required %u => EMSGSIZE\n",
-			       __func__, (unsigned int)xcRB->resp_len,
-=======
 	if (xcrb->resp_len < msg->fmt2.count1) {
 		ZCRYPT_DBF_DBG("%s resp_len %u < required %u => EMSGSIZE\n",
 			       __func__, (unsigned int)xcrb->resp_len,
->>>>>>> 88084a3d
 			       msg->fmt2.count1);
 		return -EMSGSIZE;
 	}
@@ -1154,11 +1115,7 @@
  * by the caller with ap_init_message(). Also the caller has to
  * make sure ap_release_message() is always called even on failure.
  */
-<<<<<<< HEAD
-int prep_cca_ap_msg(bool userspace, struct ica_xcRB *xcRB,
-=======
 int prep_cca_ap_msg(bool userspace, struct ica_xcRB *xcrb,
->>>>>>> 88084a3d
 		    struct ap_message *ap_msg,
 		    unsigned int *func_code, unsigned short **dom)
 {
@@ -1202,19 +1159,11 @@
 	 * Set the queue's reply buffer length minus 128 byte padding
 	 * as reply limit for the card firmware.
 	 */
-<<<<<<< HEAD
-	msg->hdr.FromCardLen1 = min_t(unsigned int, msg->hdr.FromCardLen1,
-				      zq->reply.bufsize - 128);
-	if (msg->hdr.FromCardLen2)
-		msg->hdr.FromCardLen2 =
-			zq->reply.bufsize - msg->hdr.FromCardLen1 - 128;
-=======
 	msg->hdr.fromcardlen1 = min_t(unsigned int, msg->hdr.fromcardlen1,
 				      zq->reply.bufsize - 128);
 	if (msg->hdr.fromcardlen2)
 		msg->hdr.fromcardlen2 =
 			zq->reply.bufsize - msg->hdr.fromcardlen1 - 128;
->>>>>>> 88084a3d
 
 	init_completion(&rtype->work);
 	rc = ap_queue_message(zq->queue, ap_msg);
@@ -1333,11 +1282,7 @@
 	 * Set the queue's reply buffer length minus the two prepend headers
 	 * as reply limit for the card firmware.
 	 */
-<<<<<<< HEAD
-	msg->hdr.FromCardLen1 = zq->reply.bufsize -
-=======
 	msg->hdr.fromcardlen1 = zq->reply.bufsize -
->>>>>>> 88084a3d
 		sizeof(struct type86_hdr) - sizeof(struct type86_fmt2_ext);
 
 	init_completion(&rtype->work);
