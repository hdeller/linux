/*
 * Copyright (c) 2010-2011 Atheros Communications Inc.
 *
 * Permission to use, copy, modify, and/or distribute this software for any
 * purpose with or without fee is hereby granted, provided that the above
 * copyright notice and this permission notice appear in all copies.
 *
 * THE SOFTWARE IS PROVIDED "AS IS" AND THE AUTHOR DISCLAIMS ALL WARRANTIES
 * WITH REGARD TO THIS SOFTWARE INCLUDING ALL IMPLIED WARRANTIES OF
 * MERCHANTABILITY AND FITNESS. IN NO EVENT SHALL THE AUTHOR BE LIABLE FOR
 * ANY SPECIAL, DIRECT, INDIRECT, OR CONSEQUENTIAL DAMAGES OR ANY DAMAGES
 * WHATSOEVER RESULTING FROM LOSS OF USE, DATA OR PROFITS, WHETHER IN AN
 * ACTION OF CONTRACT, NEGLIGENCE OR OTHER TORTIOUS ACTION, ARISING OUT OF
 * OR IN CONNECTION WITH THE USE OR PERFORMANCE OF THIS SOFTWARE.
 */

#include <linux/export.h>
#include "hw.h"
#include "ar9003_phy.h"

static const int firstep_table[] =
/* level:  0   1   2   3   4   5   6   7   8  */
	{ -4, -2,  0,  2,  4,  6,  8, 10, 12 }; /* lvl 0-8, default 2 */

static const int cycpwrThr1_table[] =
/* level:  0   1   2   3   4   5   6   7   8  */
	{ -6, -4, -2,  0,  2,  4,  6,  8 };     /* lvl 0-7, default 3 */

/*
 * register values to turn OFDM weak signal detection OFF
 */
static const int m1ThreshLow_off = 127;
static const int m2ThreshLow_off = 127;
static const int m1Thresh_off = 127;
static const int m2Thresh_off = 127;
static const int m2CountThr_off =  31;
static const int m2CountThrLow_off =  63;
static const int m1ThreshLowExt_off = 127;
static const int m2ThreshLowExt_off = 127;
static const int m1ThreshExt_off = 127;
static const int m2ThreshExt_off = 127;

/**
 * ar9003_hw_set_channel - set channel on single-chip device
 * @ah: atheros hardware structure
 * @chan:
 *
 * This is the function to change channel on single-chip devices, that is
 * for AR9300 family of chipsets.
 *
 * This function takes the channel value in MHz and sets
 * hardware channel value. Assumes writes have been enabled to analog bus.
 *
 * Actual Expression,
 *
 * For 2GHz channel,
 * Channel Frequency = (3/4) * freq_ref * (chansel[8:0] + chanfrac[16:0]/2^17)
 * (freq_ref = 40MHz)
 *
 * For 5GHz channel,
 * Channel Frequency = (3/2) * freq_ref * (chansel[8:0] + chanfrac[16:0]/2^10)
 * (freq_ref = 40MHz/(24>>amodeRefSel))
 *
 * For 5GHz channels which are 5MHz spaced,
 * Channel Frequency = (3/2) * freq_ref * (chansel[8:0] + chanfrac[16:0]/2^17)
 * (freq_ref = 40MHz)
 */
static int ar9003_hw_set_channel(struct ath_hw *ah, struct ath9k_channel *chan)
{
	u16 bMode, fracMode = 0, aModeRefSel = 0;
	u32 freq, chan_frac, div, channelSel = 0, reg32 = 0;
	struct chan_centers centers;
	int loadSynthChannel;

	ath9k_hw_get_channel_centers(ah, chan, &centers);
	freq = centers.synth_center;

	if (freq < 4800) {     /* 2 GHz, fractional mode */
		if (AR_SREV_9330(ah)) {
			if (ah->is_clk_25mhz)
				div = 75;
			else
				div = 120;

			channelSel = (freq * 4) / div;
			chan_frac = (((freq * 4) % div) * 0x20000) / div;
			channelSel = (channelSel << 17) | chan_frac;
		} else if (AR_SREV_9485(ah) || AR_SREV_9565(ah)) {
			/*
			 * freq_ref = 40 / (refdiva >> amoderefsel);
			 * where refdiva=1 and amoderefsel=0
			 * ndiv = ((chan_mhz * 4) / 3) / freq_ref;
			 * chansel = int(ndiv), chanfrac = (ndiv - chansel) * 0x20000
			 */
			channelSel = (freq * 4) / 120;
			chan_frac = (((freq * 4) % 120) * 0x20000) / 120;
			channelSel = (channelSel << 17) | chan_frac;
		} else if (AR_SREV_9340(ah)) {
			if (ah->is_clk_25mhz) {
				channelSel = (freq * 2) / 75;
				chan_frac = (((freq * 2) % 75) * 0x20000) / 75;
				channelSel = (channelSel << 17) | chan_frac;
			} else {
				channelSel = CHANSEL_2G(freq) >> 1;
			}
		} else if (AR_SREV_9550(ah)) {
			if (ah->is_clk_25mhz)
				div = 75;
			else
				div = 120;

			channelSel = (freq * 4) / div;
			chan_frac = (((freq * 4) % div) * 0x20000) / div;
			channelSel = (channelSel << 17) | chan_frac;
		} else {
			channelSel = CHANSEL_2G(freq);
		}
		/* Set to 2G mode */
		bMode = 1;
	} else {
		if ((AR_SREV_9340(ah) || AR_SREV_9550(ah)) &&
		    ah->is_clk_25mhz) {
			channelSel = freq / 75;
			chan_frac = ((freq % 75) * 0x20000) / 75;
			channelSel = (channelSel << 17) | chan_frac;
		} else {
			channelSel = CHANSEL_5G(freq);
			/* Doubler is ON, so, divide channelSel by 2. */
			channelSel >>= 1;
		}
		/* Set to 5G mode */
		bMode = 0;
	}

	/* Enable fractional mode for all channels */
	fracMode = 1;
	aModeRefSel = 0;
	loadSynthChannel = 0;

	reg32 = (bMode << 29);
	REG_WRITE(ah, AR_PHY_SYNTH_CONTROL, reg32);

	/* Enable Long shift Select for Synthesizer */
	REG_RMW_FIELD(ah, AR_PHY_65NM_CH0_SYNTH4,
		      AR_PHY_SYNTH4_LONG_SHIFT_SELECT, 1);

	/* Program Synth. setting */
	reg32 = (channelSel << 2) | (fracMode << 30) |
		(aModeRefSel << 28) | (loadSynthChannel << 31);
	REG_WRITE(ah, AR_PHY_65NM_CH0_SYNTH7, reg32);

	/* Toggle Load Synth channel bit */
	loadSynthChannel = 1;
	reg32 = (channelSel << 2) | (fracMode << 30) |
		(aModeRefSel << 28) | (loadSynthChannel << 31);
	REG_WRITE(ah, AR_PHY_65NM_CH0_SYNTH7, reg32);

	ah->curchan = chan;

	return 0;
}

/**
 * ar9003_hw_spur_mitigate_mrc_cck - convert baseband spur frequency
 * @ah: atheros hardware structure
 * @chan:
 *
 * For single-chip solutions. Converts to baseband spur frequency given the
 * input channel frequency and compute register settings below.
 *
 * Spur mitigation for MRC CCK
 */
static void ar9003_hw_spur_mitigate_mrc_cck(struct ath_hw *ah,
					    struct ath9k_channel *chan)
{
	static const u32 spur_freq[4] = { 2420, 2440, 2464, 2480 };
	int cur_bb_spur, negative = 0, cck_spur_freq;
	int i;
	int range, max_spur_cnts, synth_freq;
	u8 *spur_fbin_ptr = ar9003_get_spur_chan_ptr(ah, IS_CHAN_2GHZ(chan));

	/*
	 * Need to verify range +/- 10 MHz in control channel, otherwise spur
	 * is out-of-band and can be ignored.
	 */

	if (AR_SREV_9485(ah) || AR_SREV_9340(ah) || AR_SREV_9330(ah) ||
	    AR_SREV_9550(ah)) {
		if (spur_fbin_ptr[0] == 0) /* No spur */
			return;
		max_spur_cnts = 5;
		if (IS_CHAN_HT40(chan)) {
			range = 19;
			if (REG_READ_FIELD(ah, AR_PHY_GEN_CTRL,
					   AR_PHY_GC_DYN2040_PRI_CH) == 0)
				synth_freq = chan->channel + 10;
			else
				synth_freq = chan->channel - 10;
		} else {
			range = 10;
			synth_freq = chan->channel;
		}
	} else {
		range = AR_SREV_9462(ah) ? 5 : 10;
		max_spur_cnts = 4;
		synth_freq = chan->channel;
	}

	for (i = 0; i < max_spur_cnts; i++) {
		if (AR_SREV_9462(ah) && (i == 0 || i == 3))
			continue;

		negative = 0;
		if (AR_SREV_9485(ah) || AR_SREV_9340(ah) || AR_SREV_9330(ah) ||
		    AR_SREV_9550(ah))
			cur_bb_spur = ath9k_hw_fbin2freq(spur_fbin_ptr[i],
							 IS_CHAN_2GHZ(chan));
		else
			cur_bb_spur = spur_freq[i];

		cur_bb_spur -= synth_freq;
		if (cur_bb_spur < 0) {
			negative = 1;
			cur_bb_spur = -cur_bb_spur;
		}
		if (cur_bb_spur < range) {
			cck_spur_freq = (int)((cur_bb_spur << 19) / 11);

			if (negative == 1)
				cck_spur_freq = -cck_spur_freq;

			cck_spur_freq = cck_spur_freq & 0xfffff;

			REG_RMW_FIELD(ah, AR_PHY_AGC_CONTROL,
				      AR_PHY_AGC_CONTROL_YCOK_MAX, 0x7);
			REG_RMW_FIELD(ah, AR_PHY_CCK_SPUR_MIT,
				      AR_PHY_CCK_SPUR_MIT_SPUR_RSSI_THR, 0x7f);
			REG_RMW_FIELD(ah, AR_PHY_CCK_SPUR_MIT,
				      AR_PHY_CCK_SPUR_MIT_SPUR_FILTER_TYPE,
				      0x2);
			REG_RMW_FIELD(ah, AR_PHY_CCK_SPUR_MIT,
				      AR_PHY_CCK_SPUR_MIT_USE_CCK_SPUR_MIT,
				      0x1);
			REG_RMW_FIELD(ah, AR_PHY_CCK_SPUR_MIT,
				      AR_PHY_CCK_SPUR_MIT_CCK_SPUR_FREQ,
				      cck_spur_freq);

			return;
		}
	}

	REG_RMW_FIELD(ah, AR_PHY_AGC_CONTROL,
		      AR_PHY_AGC_CONTROL_YCOK_MAX, 0x5);
	REG_RMW_FIELD(ah, AR_PHY_CCK_SPUR_MIT,
		      AR_PHY_CCK_SPUR_MIT_USE_CCK_SPUR_MIT, 0x0);
	REG_RMW_FIELD(ah, AR_PHY_CCK_SPUR_MIT,
		      AR_PHY_CCK_SPUR_MIT_CCK_SPUR_FREQ, 0x0);
}

/* Clean all spur register fields */
static void ar9003_hw_spur_ofdm_clear(struct ath_hw *ah)
{
	REG_RMW_FIELD(ah, AR_PHY_TIMING4,
		      AR_PHY_TIMING4_ENABLE_SPUR_FILTER, 0);
	REG_RMW_FIELD(ah, AR_PHY_TIMING11,
		      AR_PHY_TIMING11_SPUR_FREQ_SD, 0);
	REG_RMW_FIELD(ah, AR_PHY_TIMING11,
		      AR_PHY_TIMING11_SPUR_DELTA_PHASE, 0);
	REG_RMW_FIELD(ah, AR_PHY_SFCORR_EXT,
		      AR_PHY_SFCORR_EXT_SPUR_SUBCHANNEL_SD, 0);
	REG_RMW_FIELD(ah, AR_PHY_TIMING11,
		      AR_PHY_TIMING11_USE_SPUR_FILTER_IN_AGC, 0);
	REG_RMW_FIELD(ah, AR_PHY_TIMING11,
		      AR_PHY_TIMING11_USE_SPUR_FILTER_IN_SELFCOR, 0);
	REG_RMW_FIELD(ah, AR_PHY_TIMING4,
		      AR_PHY_TIMING4_ENABLE_SPUR_RSSI, 0);
	REG_RMW_FIELD(ah, AR_PHY_SPUR_REG,
		      AR_PHY_SPUR_REG_EN_VIT_SPUR_RSSI, 0);
	REG_RMW_FIELD(ah, AR_PHY_SPUR_REG,
		      AR_PHY_SPUR_REG_ENABLE_NF_RSSI_SPUR_MIT, 0);

	REG_RMW_FIELD(ah, AR_PHY_SPUR_REG,
		      AR_PHY_SPUR_REG_ENABLE_MASK_PPM, 0);
	REG_RMW_FIELD(ah, AR_PHY_TIMING4,
		      AR_PHY_TIMING4_ENABLE_PILOT_MASK, 0);
	REG_RMW_FIELD(ah, AR_PHY_TIMING4,
		      AR_PHY_TIMING4_ENABLE_CHAN_MASK, 0);
	REG_RMW_FIELD(ah, AR_PHY_PILOT_SPUR_MASK,
		      AR_PHY_PILOT_SPUR_MASK_CF_PILOT_MASK_IDX_A, 0);
	REG_RMW_FIELD(ah, AR_PHY_SPUR_MASK_A,
		      AR_PHY_SPUR_MASK_A_CF_PUNC_MASK_IDX_A, 0);
	REG_RMW_FIELD(ah, AR_PHY_CHAN_SPUR_MASK,
		      AR_PHY_CHAN_SPUR_MASK_CF_CHAN_MASK_IDX_A, 0);
	REG_RMW_FIELD(ah, AR_PHY_PILOT_SPUR_MASK,
		      AR_PHY_PILOT_SPUR_MASK_CF_PILOT_MASK_A, 0);
	REG_RMW_FIELD(ah, AR_PHY_CHAN_SPUR_MASK,
		      AR_PHY_CHAN_SPUR_MASK_CF_CHAN_MASK_A, 0);
	REG_RMW_FIELD(ah, AR_PHY_SPUR_MASK_A,
		      AR_PHY_SPUR_MASK_A_CF_PUNC_MASK_A, 0);
	REG_RMW_FIELD(ah, AR_PHY_SPUR_REG,
		      AR_PHY_SPUR_REG_MASK_RATE_CNTL, 0);
}

static void ar9003_hw_spur_ofdm(struct ath_hw *ah,
				int freq_offset,
				int spur_freq_sd,
				int spur_delta_phase,
				int spur_subchannel_sd,
				int range,
				int synth_freq)
{
	int mask_index = 0;

	/* OFDM Spur mitigation */
	REG_RMW_FIELD(ah, AR_PHY_TIMING4,
		 AR_PHY_TIMING4_ENABLE_SPUR_FILTER, 0x1);
	REG_RMW_FIELD(ah, AR_PHY_TIMING11,
		      AR_PHY_TIMING11_SPUR_FREQ_SD, spur_freq_sd);
	REG_RMW_FIELD(ah, AR_PHY_TIMING11,
		      AR_PHY_TIMING11_SPUR_DELTA_PHASE, spur_delta_phase);
	REG_RMW_FIELD(ah, AR_PHY_SFCORR_EXT,
		      AR_PHY_SFCORR_EXT_SPUR_SUBCHANNEL_SD, spur_subchannel_sd);
	REG_RMW_FIELD(ah, AR_PHY_TIMING11,
		      AR_PHY_TIMING11_USE_SPUR_FILTER_IN_AGC, 0x1);

	if (!(AR_SREV_9565(ah) && range == 10 && synth_freq == 2437))
		REG_RMW_FIELD(ah, AR_PHY_TIMING11,
			      AR_PHY_TIMING11_USE_SPUR_FILTER_IN_SELFCOR, 0x1);

	REG_RMW_FIELD(ah, AR_PHY_TIMING4,
		      AR_PHY_TIMING4_ENABLE_SPUR_RSSI, 0x1);
	REG_RMW_FIELD(ah, AR_PHY_SPUR_REG,
		      AR_PHY_SPUR_REG_SPUR_RSSI_THRESH, 34);
	REG_RMW_FIELD(ah, AR_PHY_SPUR_REG,
		      AR_PHY_SPUR_REG_EN_VIT_SPUR_RSSI, 1);

	if (!AR_SREV_9340(ah) &&
	    REG_READ_FIELD(ah, AR_PHY_MODE,
			   AR_PHY_MODE_DYNAMIC) == 0x1)
		REG_RMW_FIELD(ah, AR_PHY_SPUR_REG,
			      AR_PHY_SPUR_REG_ENABLE_NF_RSSI_SPUR_MIT, 1);

	mask_index = (freq_offset << 4) / 5;
	if (mask_index < 0)
		mask_index = mask_index - 1;

	mask_index = mask_index & 0x7f;

	REG_RMW_FIELD(ah, AR_PHY_SPUR_REG,
		      AR_PHY_SPUR_REG_ENABLE_MASK_PPM, 0x1);
	REG_RMW_FIELD(ah, AR_PHY_TIMING4,
		      AR_PHY_TIMING4_ENABLE_PILOT_MASK, 0x1);
	REG_RMW_FIELD(ah, AR_PHY_TIMING4,
		      AR_PHY_TIMING4_ENABLE_CHAN_MASK, 0x1);
	REG_RMW_FIELD(ah, AR_PHY_PILOT_SPUR_MASK,
		      AR_PHY_PILOT_SPUR_MASK_CF_PILOT_MASK_IDX_A, mask_index);
	REG_RMW_FIELD(ah, AR_PHY_SPUR_MASK_A,
		      AR_PHY_SPUR_MASK_A_CF_PUNC_MASK_IDX_A, mask_index);
	REG_RMW_FIELD(ah, AR_PHY_CHAN_SPUR_MASK,
		      AR_PHY_CHAN_SPUR_MASK_CF_CHAN_MASK_IDX_A, mask_index);
	REG_RMW_FIELD(ah, AR_PHY_PILOT_SPUR_MASK,
		      AR_PHY_PILOT_SPUR_MASK_CF_PILOT_MASK_A, 0xc);
	REG_RMW_FIELD(ah, AR_PHY_CHAN_SPUR_MASK,
		      AR_PHY_CHAN_SPUR_MASK_CF_CHAN_MASK_A, 0xc);
	REG_RMW_FIELD(ah, AR_PHY_SPUR_MASK_A,
		      AR_PHY_SPUR_MASK_A_CF_PUNC_MASK_A, 0xa0);
	REG_RMW_FIELD(ah, AR_PHY_SPUR_REG,
		      AR_PHY_SPUR_REG_MASK_RATE_CNTL, 0xff);
}

static void ar9003_hw_spur_ofdm_9565(struct ath_hw *ah,
				     int freq_offset)
{
	int mask_index = 0;

	mask_index = (freq_offset << 4) / 5;
	if (mask_index < 0)
		mask_index = mask_index - 1;

	mask_index = mask_index & 0x7f;

	REG_RMW_FIELD(ah, AR_PHY_PILOT_SPUR_MASK,
		      AR_PHY_PILOT_SPUR_MASK_CF_PILOT_MASK_IDX_B,
		      mask_index);

	/* A == B */
	REG_RMW_FIELD(ah, AR_PHY_SPUR_MASK_B,
		      AR_PHY_SPUR_MASK_A_CF_PUNC_MASK_IDX_A,
		      mask_index);

	REG_RMW_FIELD(ah, AR_PHY_CHAN_SPUR_MASK,
		      AR_PHY_CHAN_SPUR_MASK_CF_CHAN_MASK_IDX_B,
		      mask_index);
	REG_RMW_FIELD(ah, AR_PHY_PILOT_SPUR_MASK,
		      AR_PHY_PILOT_SPUR_MASK_CF_PILOT_MASK_B, 0xe);
	REG_RMW_FIELD(ah, AR_PHY_CHAN_SPUR_MASK,
		      AR_PHY_CHAN_SPUR_MASK_CF_CHAN_MASK_B, 0xe);

	/* A == B */
	REG_RMW_FIELD(ah, AR_PHY_SPUR_MASK_B,
		      AR_PHY_SPUR_MASK_A_CF_PUNC_MASK_A, 0xa0);
}

static void ar9003_hw_spur_ofdm_work(struct ath_hw *ah,
				     struct ath9k_channel *chan,
				     int freq_offset,
				     int range,
				     int synth_freq)
{
	int spur_freq_sd = 0;
	int spur_subchannel_sd = 0;
	int spur_delta_phase = 0;

	if (IS_CHAN_HT40(chan)) {
		if (freq_offset < 0) {
			if (REG_READ_FIELD(ah, AR_PHY_GEN_CTRL,
					   AR_PHY_GC_DYN2040_PRI_CH) == 0x0)
				spur_subchannel_sd = 1;
			else
				spur_subchannel_sd = 0;

			spur_freq_sd = ((freq_offset + 10) << 9) / 11;

		} else {
			if (REG_READ_FIELD(ah, AR_PHY_GEN_CTRL,
			    AR_PHY_GC_DYN2040_PRI_CH) == 0x0)
				spur_subchannel_sd = 0;
			else
				spur_subchannel_sd = 1;

			spur_freq_sd = ((freq_offset - 10) << 9) / 11;

		}

		spur_delta_phase = (freq_offset << 17) / 5;

	} else {
		spur_subchannel_sd = 0;
		spur_freq_sd = (freq_offset << 9) /11;
		spur_delta_phase = (freq_offset << 18) / 5;
	}

	spur_freq_sd = spur_freq_sd & 0x3ff;
	spur_delta_phase = spur_delta_phase & 0xfffff;

	ar9003_hw_spur_ofdm(ah,
			    freq_offset,
			    spur_freq_sd,
			    spur_delta_phase,
			    spur_subchannel_sd,
			    range, synth_freq);
}

/* Spur mitigation for OFDM */
static void ar9003_hw_spur_mitigate_ofdm(struct ath_hw *ah,
					 struct ath9k_channel *chan)
{
	int synth_freq;
	int range = 10;
	int freq_offset = 0;
	int mode;
	u8* spurChansPtr;
	unsigned int i;
	struct ar9300_eeprom *eep = &ah->eeprom.ar9300_eep;

	if (IS_CHAN_5GHZ(chan)) {
		spurChansPtr = &(eep->modalHeader5G.spurChans[0]);
		mode = 0;
	}
	else {
		spurChansPtr = &(eep->modalHeader2G.spurChans[0]);
		mode = 1;
	}

	if (spurChansPtr[0] == 0)
		return; /* No spur in the mode */

	if (IS_CHAN_HT40(chan)) {
		range = 19;
		if (REG_READ_FIELD(ah, AR_PHY_GEN_CTRL,
				   AR_PHY_GC_DYN2040_PRI_CH) == 0x0)
			synth_freq = chan->channel - 10;
		else
			synth_freq = chan->channel + 10;
	} else {
		range = 10;
		synth_freq = chan->channel;
	}

	ar9003_hw_spur_ofdm_clear(ah);

	for (i = 0; i < AR_EEPROM_MODAL_SPURS && spurChansPtr[i]; i++) {
		freq_offset = ath9k_hw_fbin2freq(spurChansPtr[i], mode);
		freq_offset -= synth_freq;
		if (abs(freq_offset) < range) {
			ar9003_hw_spur_ofdm_work(ah, chan, freq_offset,
						 range, synth_freq);

			if (AR_SREV_9565(ah) && (i < 4)) {
				freq_offset = ath9k_hw_fbin2freq(spurChansPtr[i + 1],
								 mode);
				freq_offset -= synth_freq;
				if (abs(freq_offset) < range)
					ar9003_hw_spur_ofdm_9565(ah, freq_offset);
			}

			break;
		}
	}
}

static void ar9003_hw_spur_mitigate(struct ath_hw *ah,
				    struct ath9k_channel *chan)
{
	if (!AR_SREV_9565(ah))
		ar9003_hw_spur_mitigate_mrc_cck(ah, chan);
	ar9003_hw_spur_mitigate_ofdm(ah, chan);
}

static u32 ar9003_hw_compute_pll_control(struct ath_hw *ah,
					 struct ath9k_channel *chan)
{
	u32 pll;

	pll = SM(0x5, AR_RTC_9300_PLL_REFDIV);

	if (chan && IS_CHAN_HALF_RATE(chan))
		pll |= SM(0x1, AR_RTC_9300_PLL_CLKSEL);
	else if (chan && IS_CHAN_QUARTER_RATE(chan))
		pll |= SM(0x2, AR_RTC_9300_PLL_CLKSEL);

	pll |= SM(0x2c, AR_RTC_9300_PLL_DIV);

	return pll;
}

static void ar9003_hw_set_channel_regs(struct ath_hw *ah,
				       struct ath9k_channel *chan)
{
	u32 phymode;
	u32 enableDacFifo = 0;

	enableDacFifo =
		(REG_READ(ah, AR_PHY_GEN_CTRL) & AR_PHY_GC_ENABLE_DAC_FIFO);

	/* Enable 11n HT, 20 MHz */
	phymode = AR_PHY_GC_HT_EN | AR_PHY_GC_SINGLE_HT_LTF1 |
		  AR_PHY_GC_SHORT_GI_40 | enableDacFifo;

	/* Configure baseband for dynamic 20/40 operation */
	if (IS_CHAN_HT40(chan)) {
		phymode |= AR_PHY_GC_DYN2040_EN;
		/* Configure control (primary) channel at +-10MHz */
		if ((chan->chanmode == CHANNEL_A_HT40PLUS) ||
		    (chan->chanmode == CHANNEL_G_HT40PLUS))
			phymode |= AR_PHY_GC_DYN2040_PRI_CH;

	}

	/* make sure we preserve INI settings */
	phymode |= REG_READ(ah, AR_PHY_GEN_CTRL);
	/* turn off Green Field detection for STA for now */
	phymode &= ~AR_PHY_GC_GF_DETECT_EN;

	REG_WRITE(ah, AR_PHY_GEN_CTRL, phymode);

	/* Configure MAC for 20/40 operation */
	ath9k_hw_set11nmac2040(ah);

	/* global transmit timeout (25 TUs default)*/
	REG_WRITE(ah, AR_GTXTO, 25 << AR_GTXTO_TIMEOUT_LIMIT_S);
	/* carrier sense timeout */
	REG_WRITE(ah, AR_CST, 0xF << AR_CST_TIMEOUT_LIMIT_S);
}

static void ar9003_hw_init_bb(struct ath_hw *ah,
			      struct ath9k_channel *chan)
{
	u32 synthDelay;

	/*
	 * Wait for the frequency synth to settle (synth goes on
	 * via AR_PHY_ACTIVE_EN).  Read the phy active delay register.
	 * Value is in 100ns increments.
	 */
	synthDelay = REG_READ(ah, AR_PHY_RX_DELAY) & AR_PHY_RX_DELAY_DELAY;

	/* Activate the PHY (includes baseband activate + synthesizer on) */
	REG_WRITE(ah, AR_PHY_ACTIVE, AR_PHY_ACTIVE_EN);
	ath9k_hw_synth_delay(ah, chan, synthDelay);
}

void ar9003_hw_set_chain_masks(struct ath_hw *ah, u8 rx, u8 tx)
{
	if (ah->caps.tx_chainmask == 5 || ah->caps.rx_chainmask == 5)
		REG_SET_BIT(ah, AR_PHY_ANALOG_SWAP,
			    AR_PHY_SWAP_ALT_CHAIN);

	REG_WRITE(ah, AR_PHY_RX_CHAINMASK, rx);
	REG_WRITE(ah, AR_PHY_CAL_CHAINMASK, rx);

	if ((ah->caps.hw_caps & ATH9K_HW_CAP_APM) && (tx == 0x7))
		tx = 3;

	REG_WRITE(ah, AR_SELFGEN_MASK, tx);
}

/*
 * Override INI values with chip specific configuration.
 */
static void ar9003_hw_override_ini(struct ath_hw *ah)
{
	u32 val;

	/*
	 * Set the RX_ABORT and RX_DIS and clear it only after
	 * RXE is set for MAC. This prevents frames with
	 * corrupted descriptor status.
	 */
	REG_SET_BIT(ah, AR_DIAG_SW, (AR_DIAG_RX_DIS | AR_DIAG_RX_ABORT));

	/*
	 * For AR9280 and above, there is a new feature that allows
	 * Multicast search based on both MAC Address and Key ID. By default,
	 * this feature is enabled. But since the driver is not using this
	 * feature, we switch it off; otherwise multicast search based on
	 * MAC addr only will fail.
	 */
	val = REG_READ(ah, AR_PCU_MISC_MODE2) & (~AR_ADHOC_MCAST_KEYID_ENABLE);
	REG_WRITE(ah, AR_PCU_MISC_MODE2,
		  val | AR_AGG_WEP_ENABLE_FIX | AR_AGG_WEP_ENABLE);

	REG_SET_BIT(ah, AR_PHY_CCK_DETECT,
		    AR_PHY_CCK_DETECT_BB_ENABLE_ANT_FAST_DIV);
}

static void ar9003_hw_prog_ini(struct ath_hw *ah,
			       struct ar5416IniArray *iniArr,
			       int column)
{
	unsigned int i, regWrites = 0;

	/* New INI format: Array may be undefined (pre, core, post arrays) */
	if (!iniArr->ia_array)
		return;

	/*
	 * New INI format: Pre, core, and post arrays for a given subsystem
	 * may be modal (> 2 columns) or non-modal (2 columns). Determine if
	 * the array is non-modal and force the column to 1.
	 */
	if (column >= iniArr->ia_columns)
		column = 1;

	for (i = 0; i < iniArr->ia_rows; i++) {
		u32 reg = INI_RA(iniArr, i, 0);
		u32 val = INI_RA(iniArr, i, column);

		REG_WRITE(ah, reg, val);

		DO_DELAY(regWrites);
	}
}

static int ar9550_hw_get_modes_txgain_index(struct ath_hw *ah,
					    struct ath9k_channel *chan)
{
	int ret;

	switch (chan->chanmode) {
	case CHANNEL_A:
	case CHANNEL_A_HT20:
		if (chan->channel <= 5350)
			ret = 1;
		else if ((chan->channel > 5350) && (chan->channel <= 5600))
			ret = 3;
		else
			ret = 5;
		break;

	case CHANNEL_A_HT40PLUS:
	case CHANNEL_A_HT40MINUS:
		if (chan->channel <= 5350)
			ret = 2;
		else if ((chan->channel > 5350) && (chan->channel <= 5600))
			ret = 4;
		else
			ret = 6;
		break;

	case CHANNEL_G:
	case CHANNEL_G_HT20:
	case CHANNEL_B:
		ret = 8;
		break;

	case CHANNEL_G_HT40PLUS:
	case CHANNEL_G_HT40MINUS:
		ret = 7;
		break;

	default:
		ret = -EINVAL;
	}

	return ret;
}

static int ar9003_hw_process_ini(struct ath_hw *ah,
				 struct ath9k_channel *chan)
{
	unsigned int regWrites = 0, i;
	u32 modesIndex;

	switch (chan->chanmode) {
	case CHANNEL_A:
	case CHANNEL_A_HT20:
		modesIndex = 1;
		break;
	case CHANNEL_A_HT40PLUS:
	case CHANNEL_A_HT40MINUS:
		modesIndex = 2;
		break;
	case CHANNEL_G:
	case CHANNEL_G_HT20:
	case CHANNEL_B:
		modesIndex = 4;
		break;
	case CHANNEL_G_HT40PLUS:
	case CHANNEL_G_HT40MINUS:
		modesIndex = 3;
		break;

	default:
		return -EINVAL;
	}

	/*
	 * SOC, MAC, BB, RADIO initvals.
	 */
	for (i = 0; i < ATH_INI_NUM_SPLIT; i++) {
		ar9003_hw_prog_ini(ah, &ah->iniSOC[i], modesIndex);
		ar9003_hw_prog_ini(ah, &ah->iniMac[i], modesIndex);
		ar9003_hw_prog_ini(ah, &ah->iniBB[i], modesIndex);
		ar9003_hw_prog_ini(ah, &ah->iniRadio[i], modesIndex);
		if (i == ATH_INI_POST && AR_SREV_9462_20(ah))
			ar9003_hw_prog_ini(ah,
					   &ah->ini_radio_post_sys2ant,
					   modesIndex);
	}

	/*
	 * RXGAIN initvals.
	 */
	REG_WRITE_ARRAY(&ah->iniModesRxGain, 1, regWrites);

	if (AR_SREV_9462_20(ah)) {
		/*
		 * CUS217 mix LNA mode.
		 */
		if (ar9003_hw_get_rx_gain_idx(ah) == 2) {
			REG_WRITE_ARRAY(&ah->ini_modes_rxgain_bb_core,
					1, regWrites);
			REG_WRITE_ARRAY(&ah->ini_modes_rxgain_bb_postamble,
					modesIndex, regWrites);
		}

		/*
		 * 5G-XLNA
		 */
		if ((ar9003_hw_get_rx_gain_idx(ah) == 2) ||
		    (ar9003_hw_get_rx_gain_idx(ah) == 3)) {
			REG_WRITE_ARRAY(&ah->ini_modes_rxgain_5g_xlna,
					modesIndex, regWrites);
		}
	}

	if (AR_SREV_9550(ah))
		REG_WRITE_ARRAY(&ah->ini_modes_rx_gain_bounds, modesIndex,
				regWrites);

	/*
	 * TXGAIN initvals.
	 */
	if (AR_SREV_9550(ah)) {
		int modes_txgain_index;

		modes_txgain_index = ar9550_hw_get_modes_txgain_index(ah, chan);
		if (modes_txgain_index < 0)
			return -EINVAL;

		REG_WRITE_ARRAY(&ah->iniModesTxGain, modes_txgain_index,
				regWrites);
	} else {
		REG_WRITE_ARRAY(&ah->iniModesTxGain, modesIndex, regWrites);
	}

	/*
	 * For 5GHz channels requiring Fast Clock, apply
	 * different modal values.
	 */
	if (IS_CHAN_A_FAST_CLOCK(ah, chan))
		REG_WRITE_ARRAY(&ah->iniModesFastClock,
				modesIndex, regWrites);

	/*
	 * Clock frequency initvals.
	 */
	REG_WRITE_ARRAY(&ah->iniAdditional, 1, regWrites);

	/*
	 * JAPAN regulatory.
	 */
	if (chan->channel == 2484)
		ar9003_hw_prog_ini(ah, &ah->iniCckfirJapan2484, 1);

	if (AR_SREV_9462(ah) || AR_SREV_9565(ah))
		REG_WRITE(ah, AR_GLB_SWREG_DISCONT_MODE,
			  AR_GLB_SWREG_DISCONT_EN_BT_WLAN);

	ah->modes_index = modesIndex;
	ar9003_hw_override_ini(ah);
	ar9003_hw_set_channel_regs(ah, chan);
	ar9003_hw_set_chain_masks(ah, ah->rxchainmask, ah->txchainmask);
	ath9k_hw_apply_txpower(ah, chan, false);

	if (AR_SREV_9462(ah) || AR_SREV_9565(ah)) {
		if (REG_READ_FIELD(ah, AR_PHY_TX_IQCAL_CONTROL_0,
				   AR_PHY_TX_IQCAL_CONTROL_0_ENABLE_TXIQ_CAL))
			ah->enabled_cals |= TX_IQ_CAL;
		else
			ah->enabled_cals &= ~TX_IQ_CAL;

		if (REG_READ(ah, AR_PHY_CL_CAL_CTL) & AR_PHY_CL_CAL_ENABLE)
			ah->enabled_cals |= TX_CL_CAL;
		else
			ah->enabled_cals &= ~TX_CL_CAL;
	}

	return 0;
}

static void ar9003_hw_set_rfmode(struct ath_hw *ah,
				 struct ath9k_channel *chan)
{
	u32 rfMode = 0;

	if (chan == NULL)
		return;

	rfMode |= (IS_CHAN_B(chan) || IS_CHAN_G(chan))
		? AR_PHY_MODE_DYNAMIC : AR_PHY_MODE_OFDM;

	if (IS_CHAN_A_FAST_CLOCK(ah, chan))
		rfMode |= (AR_PHY_MODE_DYNAMIC | AR_PHY_MODE_DYN_CCK_DISABLE);
	if (IS_CHAN_QUARTER_RATE(chan))
		rfMode |= AR_PHY_MODE_QUARTER;
	if (IS_CHAN_HALF_RATE(chan))
		rfMode |= AR_PHY_MODE_HALF;

	if (rfMode & (AR_PHY_MODE_QUARTER | AR_PHY_MODE_HALF))
		REG_RMW_FIELD(ah, AR_PHY_FRAME_CTL,
			      AR_PHY_FRAME_CTL_CF_OVERLAP_WINDOW, 3);

	REG_WRITE(ah, AR_PHY_MODE, rfMode);
}

static void ar9003_hw_mark_phy_inactive(struct ath_hw *ah)
{
	REG_WRITE(ah, AR_PHY_ACTIVE, AR_PHY_ACTIVE_DIS);
}

static void ar9003_hw_set_delta_slope(struct ath_hw *ah,
				      struct ath9k_channel *chan)
{
	u32 coef_scaled, ds_coef_exp, ds_coef_man;
	u32 clockMhzScaled = 0x64000000;
	struct chan_centers centers;

	/*
	 * half and quarter rate can divide the scaled clock by 2 or 4
	 * scale for selected channel bandwidth
	 */
	if (IS_CHAN_HALF_RATE(chan))
		clockMhzScaled = clockMhzScaled >> 1;
	else if (IS_CHAN_QUARTER_RATE(chan))
		clockMhzScaled = clockMhzScaled >> 2;

	/*
	 * ALGO -> coef = 1e8/fcarrier*fclock/40;
	 * scaled coef to provide precision for this floating calculation
	 */
	ath9k_hw_get_channel_centers(ah, chan, &centers);
	coef_scaled = clockMhzScaled / centers.synth_center;

	ath9k_hw_get_delta_slope_vals(ah, coef_scaled, &ds_coef_man,
				      &ds_coef_exp);

	REG_RMW_FIELD(ah, AR_PHY_TIMING3,
		      AR_PHY_TIMING3_DSC_MAN, ds_coef_man);
	REG_RMW_FIELD(ah, AR_PHY_TIMING3,
		      AR_PHY_TIMING3_DSC_EXP, ds_coef_exp);

	/*
	 * For Short GI,
	 * scaled coeff is 9/10 that of normal coeff
	 */
	coef_scaled = (9 * coef_scaled) / 10;

	ath9k_hw_get_delta_slope_vals(ah, coef_scaled, &ds_coef_man,
				      &ds_coef_exp);

	/* for short gi */
	REG_RMW_FIELD(ah, AR_PHY_SGI_DELTA,
		      AR_PHY_SGI_DSC_MAN, ds_coef_man);
	REG_RMW_FIELD(ah, AR_PHY_SGI_DELTA,
		      AR_PHY_SGI_DSC_EXP, ds_coef_exp);
}

static bool ar9003_hw_rfbus_req(struct ath_hw *ah)
{
	REG_WRITE(ah, AR_PHY_RFBUS_REQ, AR_PHY_RFBUS_REQ_EN);
	return ath9k_hw_wait(ah, AR_PHY_RFBUS_GRANT, AR_PHY_RFBUS_GRANT_EN,
			     AR_PHY_RFBUS_GRANT_EN, AH_WAIT_TIMEOUT);
}

/*
 * Wait for the frequency synth to settle (synth goes on via PHY_ACTIVE_EN).
 * Read the phy active delay register. Value is in 100ns increments.
 */
static void ar9003_hw_rfbus_done(struct ath_hw *ah)
{
	u32 synthDelay = REG_READ(ah, AR_PHY_RX_DELAY) & AR_PHY_RX_DELAY_DELAY;

	ath9k_hw_synth_delay(ah, ah->curchan, synthDelay);

	REG_WRITE(ah, AR_PHY_RFBUS_REQ, 0);
}

static bool ar9003_hw_ani_control(struct ath_hw *ah,
				  enum ath9k_ani_cmd cmd, int param)
{
	struct ath_common *common = ath9k_hw_common(ah);
	struct ath9k_channel *chan = ah->curchan;
	struct ar5416AniState *aniState = &ah->ani;
<<<<<<< HEAD
=======
	int m1ThreshLow, m2ThreshLow;
	int m1Thresh, m2Thresh;
	int m2CountThr, m2CountThrLow;
	int m1ThreshLowExt, m2ThreshLowExt;
	int m1ThreshExt, m2ThreshExt;
>>>>>>> b887664d
	s32 value, value2;

	switch (cmd & ah->ani_function) {
	case ATH9K_ANI_OFDM_WEAK_SIGNAL_DETECTION:{
		/*
		 * on == 1 means ofdm weak signal detection is ON
		 * on == 1 is the default, for less noise immunity
		 *
		 * on == 0 means ofdm weak signal detection is OFF
		 * on == 0 means more noise imm
		 */
		u32 on = param ? 1 : 0;

		if (AR_SREV_9462(ah) || AR_SREV_9565(ah))
			goto skip_ws_det;

		m1ThreshLow = on ?
			aniState->iniDef.m1ThreshLow : m1ThreshLow_off;
		m2ThreshLow = on ?
			aniState->iniDef.m2ThreshLow : m2ThreshLow_off;
		m1Thresh = on ?
			aniState->iniDef.m1Thresh : m1Thresh_off;
		m2Thresh = on ?
			aniState->iniDef.m2Thresh : m2Thresh_off;
		m2CountThr = on ?
			aniState->iniDef.m2CountThr : m2CountThr_off;
		m2CountThrLow = on ?
			aniState->iniDef.m2CountThrLow : m2CountThrLow_off;
		m1ThreshLowExt = on ?
			aniState->iniDef.m1ThreshLowExt : m1ThreshLowExt_off;
		m2ThreshLowExt = on ?
			aniState->iniDef.m2ThreshLowExt : m2ThreshLowExt_off;
		m1ThreshExt = on ?
			aniState->iniDef.m1ThreshExt : m1ThreshExt_off;
		m2ThreshExt = on ?
			aniState->iniDef.m2ThreshExt : m2ThreshExt_off;

		REG_RMW_FIELD(ah, AR_PHY_SFCORR_LOW,
			      AR_PHY_SFCORR_LOW_M1_THRESH_LOW,
			      m1ThreshLow);
		REG_RMW_FIELD(ah, AR_PHY_SFCORR_LOW,
			      AR_PHY_SFCORR_LOW_M2_THRESH_LOW,
			      m2ThreshLow);
		REG_RMW_FIELD(ah, AR_PHY_SFCORR,
			      AR_PHY_SFCORR_M1_THRESH,
			      m1Thresh);
		REG_RMW_FIELD(ah, AR_PHY_SFCORR,
			      AR_PHY_SFCORR_M2_THRESH,
			      m2Thresh);
		REG_RMW_FIELD(ah, AR_PHY_SFCORR,
			      AR_PHY_SFCORR_M2COUNT_THR,
			      m2CountThr);
		REG_RMW_FIELD(ah, AR_PHY_SFCORR_LOW,
			      AR_PHY_SFCORR_LOW_M2COUNT_THR_LOW,
			      m2CountThrLow);
		REG_RMW_FIELD(ah, AR_PHY_SFCORR_EXT,
			      AR_PHY_SFCORR_EXT_M1_THRESH_LOW,
			      m1ThreshLowExt);
		REG_RMW_FIELD(ah, AR_PHY_SFCORR_EXT,
			      AR_PHY_SFCORR_EXT_M2_THRESH_LOW,
			      m2ThreshLowExt);
		REG_RMW_FIELD(ah, AR_PHY_SFCORR_EXT,
			      AR_PHY_SFCORR_EXT_M1_THRESH,
			      m1ThreshExt);
		REG_RMW_FIELD(ah, AR_PHY_SFCORR_EXT,
			      AR_PHY_SFCORR_EXT_M2_THRESH,
			      m2ThreshExt);
skip_ws_det:
		if (on)
			REG_SET_BIT(ah, AR_PHY_SFCORR_LOW,
				    AR_PHY_SFCORR_LOW_USE_SELF_CORR_LOW);
		else
			REG_CLR_BIT(ah, AR_PHY_SFCORR_LOW,
				    AR_PHY_SFCORR_LOW_USE_SELF_CORR_LOW);

		if (on != aniState->ofdmWeakSigDetect) {
			ath_dbg(common, ANI,
				"** ch %d: ofdm weak signal: %s=>%s\n",
				chan->channel,
				aniState->ofdmWeakSigDetect ?
				"on" : "off",
				on ? "on" : "off");
			if (on)
				ah->stats.ast_ani_ofdmon++;
			else
				ah->stats.ast_ani_ofdmoff++;
			aniState->ofdmWeakSigDetect = on;
		}
		break;
	}
	case ATH9K_ANI_FIRSTEP_LEVEL:{
		u32 level = param;

		if (level >= ARRAY_SIZE(firstep_table)) {
			ath_dbg(common, ANI,
				"ATH9K_ANI_FIRSTEP_LEVEL: level out of range (%u > %zu)\n",
				level, ARRAY_SIZE(firstep_table));
			return false;
		}

		/*
		 * make register setting relative to default
		 * from INI file & cap value
		 */
		value = firstep_table[level] -
			firstep_table[ATH9K_ANI_FIRSTEP_LVL] +
			aniState->iniDef.firstep;
		if (value < ATH9K_SIG_FIRSTEP_SETTING_MIN)
			value = ATH9K_SIG_FIRSTEP_SETTING_MIN;
		if (value > ATH9K_SIG_FIRSTEP_SETTING_MAX)
			value = ATH9K_SIG_FIRSTEP_SETTING_MAX;
		REG_RMW_FIELD(ah, AR_PHY_FIND_SIG,
			      AR_PHY_FIND_SIG_FIRSTEP,
			      value);
		/*
		 * we need to set first step low register too
		 * make register setting relative to default
		 * from INI file & cap value
		 */
		value2 = firstep_table[level] -
			 firstep_table[ATH9K_ANI_FIRSTEP_LVL] +
			 aniState->iniDef.firstepLow;
		if (value2 < ATH9K_SIG_FIRSTEP_SETTING_MIN)
			value2 = ATH9K_SIG_FIRSTEP_SETTING_MIN;
		if (value2 > ATH9K_SIG_FIRSTEP_SETTING_MAX)
			value2 = ATH9K_SIG_FIRSTEP_SETTING_MAX;

		REG_RMW_FIELD(ah, AR_PHY_FIND_SIG_LOW,
			      AR_PHY_FIND_SIG_LOW_FIRSTEP_LOW, value2);

		if (level != aniState->firstepLevel) {
			ath_dbg(common, ANI,
				"** ch %d: level %d=>%d[def:%d] firstep[level]=%d ini=%d\n",
				chan->channel,
				aniState->firstepLevel,
				level,
				ATH9K_ANI_FIRSTEP_LVL,
				value,
				aniState->iniDef.firstep);
			ath_dbg(common, ANI,
				"** ch %d: level %d=>%d[def:%d] firstep_low[level]=%d ini=%d\n",
				chan->channel,
				aniState->firstepLevel,
				level,
				ATH9K_ANI_FIRSTEP_LVL,
				value2,
				aniState->iniDef.firstepLow);
			if (level > aniState->firstepLevel)
				ah->stats.ast_ani_stepup++;
			else if (level < aniState->firstepLevel)
				ah->stats.ast_ani_stepdown++;
			aniState->firstepLevel = level;
		}
		break;
	}
	case ATH9K_ANI_SPUR_IMMUNITY_LEVEL:{
		u32 level = param;

		if (level >= ARRAY_SIZE(cycpwrThr1_table)) {
			ath_dbg(common, ANI,
				"ATH9K_ANI_SPUR_IMMUNITY_LEVEL: level out of range (%u > %zu)\n",
				level, ARRAY_SIZE(cycpwrThr1_table));
			return false;
		}
		/*
		 * make register setting relative to default
		 * from INI file & cap value
		 */
		value = cycpwrThr1_table[level] -
			cycpwrThr1_table[ATH9K_ANI_SPUR_IMMUNE_LVL] +
			aniState->iniDef.cycpwrThr1;
		if (value < ATH9K_SIG_SPUR_IMM_SETTING_MIN)
			value = ATH9K_SIG_SPUR_IMM_SETTING_MIN;
		if (value > ATH9K_SIG_SPUR_IMM_SETTING_MAX)
			value = ATH9K_SIG_SPUR_IMM_SETTING_MAX;
		REG_RMW_FIELD(ah, AR_PHY_TIMING5,
			      AR_PHY_TIMING5_CYCPWR_THR1,
			      value);

		/*
		 * set AR_PHY_EXT_CCA for extension channel
		 * make register setting relative to default
		 * from INI file & cap value
		 */
		value2 = cycpwrThr1_table[level] -
			 cycpwrThr1_table[ATH9K_ANI_SPUR_IMMUNE_LVL] +
			 aniState->iniDef.cycpwrThr1Ext;
		if (value2 < ATH9K_SIG_SPUR_IMM_SETTING_MIN)
			value2 = ATH9K_SIG_SPUR_IMM_SETTING_MIN;
		if (value2 > ATH9K_SIG_SPUR_IMM_SETTING_MAX)
			value2 = ATH9K_SIG_SPUR_IMM_SETTING_MAX;
		REG_RMW_FIELD(ah, AR_PHY_EXT_CCA,
			      AR_PHY_EXT_CYCPWR_THR1, value2);

		if (level != aniState->spurImmunityLevel) {
			ath_dbg(common, ANI,
				"** ch %d: level %d=>%d[def:%d] cycpwrThr1[level]=%d ini=%d\n",
				chan->channel,
				aniState->spurImmunityLevel,
				level,
				ATH9K_ANI_SPUR_IMMUNE_LVL,
				value,
				aniState->iniDef.cycpwrThr1);
			ath_dbg(common, ANI,
				"** ch %d: level %d=>%d[def:%d] cycpwrThr1Ext[level]=%d ini=%d\n",
				chan->channel,
				aniState->spurImmunityLevel,
				level,
				ATH9K_ANI_SPUR_IMMUNE_LVL,
				value2,
				aniState->iniDef.cycpwrThr1Ext);
			if (level > aniState->spurImmunityLevel)
				ah->stats.ast_ani_spurup++;
			else if (level < aniState->spurImmunityLevel)
				ah->stats.ast_ani_spurdown++;
			aniState->spurImmunityLevel = level;
		}
		break;
	}
	case ATH9K_ANI_MRC_CCK:{
		/*
		 * is_on == 1 means MRC CCK ON (default, less noise imm)
		 * is_on == 0 means MRC CCK is OFF (more noise imm)
		 */
		bool is_on = param ? 1 : 0;
		REG_RMW_FIELD(ah, AR_PHY_MRC_CCK_CTRL,
			      AR_PHY_MRC_CCK_ENABLE, is_on);
		REG_RMW_FIELD(ah, AR_PHY_MRC_CCK_CTRL,
			      AR_PHY_MRC_CCK_MUX_REG, is_on);
		if (is_on != aniState->mrcCCK) {
			ath_dbg(common, ANI, "** ch %d: MRC CCK: %s=>%s\n",
				chan->channel,
				aniState->mrcCCK ? "on" : "off",
				is_on ? "on" : "off");
		if (is_on)
			ah->stats.ast_ani_ccklow++;
		else
			ah->stats.ast_ani_cckhigh++;
		aniState->mrcCCK = is_on;
		}
	break;
	}
	case ATH9K_ANI_PRESENT:
		break;
	default:
		ath_dbg(common, ANI, "invalid cmd %u\n", cmd);
		return false;
	}

	ath_dbg(common, ANI,
		"ANI parameters: SI=%d, ofdmWS=%s FS=%d MRCcck=%s listenTime=%d ofdmErrs=%d cckErrs=%d\n",
		aniState->spurImmunityLevel,
		aniState->ofdmWeakSigDetect ? "on" : "off",
		aniState->firstepLevel,
		aniState->mrcCCK ? "on" : "off",
		aniState->listenTime,
		aniState->ofdmPhyErrCount,
		aniState->cckPhyErrCount);
	return true;
}

static void ar9003_hw_do_getnf(struct ath_hw *ah,
			      int16_t nfarray[NUM_NF_READINGS])
{
#define AR_PHY_CH_MINCCA_PWR	0x1FF00000
#define AR_PHY_CH_MINCCA_PWR_S	20
#define AR_PHY_CH_EXT_MINCCA_PWR 0x01FF0000
#define AR_PHY_CH_EXT_MINCCA_PWR_S 16

	int16_t nf;
	int i;

	for (i = 0; i < AR9300_MAX_CHAINS; i++) {
		if (ah->rxchainmask & BIT(i)) {
			nf = MS(REG_READ(ah, ah->nf_regs[i]),
					 AR_PHY_CH_MINCCA_PWR);
			nfarray[i] = sign_extend32(nf, 8);

			if (IS_CHAN_HT40(ah->curchan)) {
				u8 ext_idx = AR9300_MAX_CHAINS + i;

				nf = MS(REG_READ(ah, ah->nf_regs[ext_idx]),
						 AR_PHY_CH_EXT_MINCCA_PWR);
				nfarray[ext_idx] = sign_extend32(nf, 8);
			}
		}
	}
}

static void ar9003_hw_set_nf_limits(struct ath_hw *ah)
{
	ah->nf_2g.max = AR_PHY_CCA_MAX_GOOD_VAL_9300_2GHZ;
	ah->nf_2g.min = AR_PHY_CCA_MIN_GOOD_VAL_9300_2GHZ;
	ah->nf_2g.nominal = AR_PHY_CCA_NOM_VAL_9300_2GHZ;
	ah->nf_5g.max = AR_PHY_CCA_MAX_GOOD_VAL_9300_5GHZ;
	ah->nf_5g.min = AR_PHY_CCA_MIN_GOOD_VAL_9300_5GHZ;
	ah->nf_5g.nominal = AR_PHY_CCA_NOM_VAL_9300_5GHZ;

	if (AR_SREV_9330(ah))
		ah->nf_2g.nominal = AR_PHY_CCA_NOM_VAL_9330_2GHZ;

	if (AR_SREV_9462(ah) || AR_SREV_9565(ah)) {
		ah->nf_2g.min = AR_PHY_CCA_MIN_GOOD_VAL_9462_2GHZ;
		ah->nf_2g.nominal = AR_PHY_CCA_NOM_VAL_9462_2GHZ;
		ah->nf_5g.min = AR_PHY_CCA_MIN_GOOD_VAL_9462_5GHZ;
		ah->nf_5g.nominal = AR_PHY_CCA_NOM_VAL_9462_5GHZ;
	}
}

/*
 * Initialize the ANI register values with default (ini) values.
 * This routine is called during a (full) hardware reset after
 * all the registers are initialised from the INI.
 */
static void ar9003_hw_ani_cache_ini_regs(struct ath_hw *ah)
{
	struct ar5416AniState *aniState;
	struct ath_common *common = ath9k_hw_common(ah);
	struct ath9k_channel *chan = ah->curchan;
	struct ath9k_ani_default *iniDef;
	u32 val;

	aniState = &ah->ani;
	iniDef = &aniState->iniDef;

	ath_dbg(common, ANI, "ver %d.%d opmode %u chan %d Mhz/0x%x\n",
		ah->hw_version.macVersion,
		ah->hw_version.macRev,
		ah->opmode,
		chan->channel,
		chan->channelFlags);

	val = REG_READ(ah, AR_PHY_SFCORR);
	iniDef->m1Thresh = MS(val, AR_PHY_SFCORR_M1_THRESH);
	iniDef->m2Thresh = MS(val, AR_PHY_SFCORR_M2_THRESH);
	iniDef->m2CountThr = MS(val, AR_PHY_SFCORR_M2COUNT_THR);

	val = REG_READ(ah, AR_PHY_SFCORR_LOW);
	iniDef->m1ThreshLow = MS(val, AR_PHY_SFCORR_LOW_M1_THRESH_LOW);
	iniDef->m2ThreshLow = MS(val, AR_PHY_SFCORR_LOW_M2_THRESH_LOW);
	iniDef->m2CountThrLow = MS(val, AR_PHY_SFCORR_LOW_M2COUNT_THR_LOW);

	val = REG_READ(ah, AR_PHY_SFCORR_EXT);
	iniDef->m1ThreshExt = MS(val, AR_PHY_SFCORR_EXT_M1_THRESH);
	iniDef->m2ThreshExt = MS(val, AR_PHY_SFCORR_EXT_M2_THRESH);
	iniDef->m1ThreshLowExt = MS(val, AR_PHY_SFCORR_EXT_M1_THRESH_LOW);
	iniDef->m2ThreshLowExt = MS(val, AR_PHY_SFCORR_EXT_M2_THRESH_LOW);
	iniDef->firstep = REG_READ_FIELD(ah,
					 AR_PHY_FIND_SIG,
					 AR_PHY_FIND_SIG_FIRSTEP);
	iniDef->firstepLow = REG_READ_FIELD(ah,
					    AR_PHY_FIND_SIG_LOW,
					    AR_PHY_FIND_SIG_LOW_FIRSTEP_LOW);
	iniDef->cycpwrThr1 = REG_READ_FIELD(ah,
					    AR_PHY_TIMING5,
					    AR_PHY_TIMING5_CYCPWR_THR1);
	iniDef->cycpwrThr1Ext = REG_READ_FIELD(ah,
					       AR_PHY_EXT_CCA,
					       AR_PHY_EXT_CYCPWR_THR1);

	/* these levels just got reset to defaults by the INI */
	aniState->spurImmunityLevel = ATH9K_ANI_SPUR_IMMUNE_LVL;
	aniState->firstepLevel = ATH9K_ANI_FIRSTEP_LVL;
	aniState->ofdmWeakSigDetect = true;
	aniState->mrcCCK = true;
}

static void ar9003_hw_set_radar_params(struct ath_hw *ah,
				       struct ath_hw_radar_conf *conf)
{
	u32 radar_0 = 0, radar_1 = 0;

	if (!conf) {
		REG_CLR_BIT(ah, AR_PHY_RADAR_0, AR_PHY_RADAR_0_ENA);
		return;
	}

	radar_0 |= AR_PHY_RADAR_0_ENA | AR_PHY_RADAR_0_FFT_ENA;
	radar_0 |= SM(conf->fir_power, AR_PHY_RADAR_0_FIRPWR);
	radar_0 |= SM(conf->radar_rssi, AR_PHY_RADAR_0_RRSSI);
	radar_0 |= SM(conf->pulse_height, AR_PHY_RADAR_0_HEIGHT);
	radar_0 |= SM(conf->pulse_rssi, AR_PHY_RADAR_0_PRSSI);
	radar_0 |= SM(conf->pulse_inband, AR_PHY_RADAR_0_INBAND);

	radar_1 |= AR_PHY_RADAR_1_MAX_RRSSI;
	radar_1 |= AR_PHY_RADAR_1_BLOCK_CHECK;
	radar_1 |= SM(conf->pulse_maxlen, AR_PHY_RADAR_1_MAXLEN);
	radar_1 |= SM(conf->pulse_inband_step, AR_PHY_RADAR_1_RELSTEP_THRESH);
	radar_1 |= SM(conf->radar_inband, AR_PHY_RADAR_1_RELPWR_THRESH);

	REG_WRITE(ah, AR_PHY_RADAR_0, radar_0);
	REG_WRITE(ah, AR_PHY_RADAR_1, radar_1);
	if (conf->ext_channel)
		REG_SET_BIT(ah, AR_PHY_RADAR_EXT, AR_PHY_RADAR_EXT_ENA);
	else
		REG_CLR_BIT(ah, AR_PHY_RADAR_EXT, AR_PHY_RADAR_EXT_ENA);
}

static void ar9003_hw_set_radar_conf(struct ath_hw *ah)
{
	struct ath_hw_radar_conf *conf = &ah->radar_conf;

	conf->fir_power = -28;
	conf->radar_rssi = 0;
	conf->pulse_height = 10;
	conf->pulse_rssi = 24;
	conf->pulse_inband = 8;
	conf->pulse_maxlen = 255;
	conf->pulse_inband_step = 12;
	conf->radar_inband = 8;
}

static void ar9003_hw_antdiv_comb_conf_get(struct ath_hw *ah,
					   struct ath_hw_antcomb_conf *antconf)
{
	u32 regval;

	regval = REG_READ(ah, AR_PHY_MC_GAIN_CTRL);
	antconf->main_lna_conf = (regval & AR_PHY_ANT_DIV_MAIN_LNACONF) >>
				  AR_PHY_ANT_DIV_MAIN_LNACONF_S;
	antconf->alt_lna_conf = (regval & AR_PHY_ANT_DIV_ALT_LNACONF) >>
				 AR_PHY_ANT_DIV_ALT_LNACONF_S;
	antconf->fast_div_bias = (regval & AR_PHY_ANT_FAST_DIV_BIAS) >>
				  AR_PHY_ANT_FAST_DIV_BIAS_S;

	if (AR_SREV_9330_11(ah)) {
		antconf->lna1_lna2_delta = -9;
		antconf->div_group = 1;
	} else if (AR_SREV_9485(ah)) {
		antconf->lna1_lna2_delta = -9;
		antconf->div_group = 2;
	} else if (AR_SREV_9565(ah)) {
		antconf->lna1_lna2_delta = -3;
		antconf->div_group = 3;
	} else {
		antconf->lna1_lna2_delta = -3;
		antconf->div_group = 0;
	}
}

static void ar9003_hw_antdiv_comb_conf_set(struct ath_hw *ah,
				   struct ath_hw_antcomb_conf *antconf)
{
	u32 regval;

	regval = REG_READ(ah, AR_PHY_MC_GAIN_CTRL);
	regval &= ~(AR_PHY_ANT_DIV_MAIN_LNACONF |
		    AR_PHY_ANT_DIV_ALT_LNACONF |
		    AR_PHY_ANT_FAST_DIV_BIAS |
		    AR_PHY_ANT_DIV_MAIN_GAINTB |
		    AR_PHY_ANT_DIV_ALT_GAINTB);
	regval |= ((antconf->main_lna_conf << AR_PHY_ANT_DIV_MAIN_LNACONF_S)
		   & AR_PHY_ANT_DIV_MAIN_LNACONF);
	regval |= ((antconf->alt_lna_conf << AR_PHY_ANT_DIV_ALT_LNACONF_S)
		   & AR_PHY_ANT_DIV_ALT_LNACONF);
	regval |= ((antconf->fast_div_bias << AR_PHY_ANT_FAST_DIV_BIAS_S)
		   & AR_PHY_ANT_FAST_DIV_BIAS);
	regval |= ((antconf->main_gaintb << AR_PHY_ANT_DIV_MAIN_GAINTB_S)
		   & AR_PHY_ANT_DIV_MAIN_GAINTB);
	regval |= ((antconf->alt_gaintb << AR_PHY_ANT_DIV_ALT_GAINTB_S)
		   & AR_PHY_ANT_DIV_ALT_GAINTB);

	REG_WRITE(ah, AR_PHY_MC_GAIN_CTRL, regval);
}

static void ar9003_hw_antctrl_shared_chain_lnadiv(struct ath_hw *ah,
						  bool enable)
{
	u8 ant_div_ctl1;
	u32 regval;

	if (!AR_SREV_9565(ah))
		return;

	ah->shared_chain_lnadiv = enable;
	ant_div_ctl1 = ah->eep_ops->get_eeprom(ah, EEP_ANT_DIV_CTL1);

	regval = REG_READ(ah, AR_PHY_MC_GAIN_CTRL);
	regval &= (~AR_ANT_DIV_CTRL_ALL);
	regval |= (ant_div_ctl1 & 0x3f) << AR_ANT_DIV_CTRL_ALL_S;
	regval &= ~AR_PHY_ANT_DIV_LNADIV;
	regval |= ((ant_div_ctl1 >> 6) & 0x1) << AR_PHY_ANT_DIV_LNADIV_S;

	if (enable)
		regval |= AR_ANT_DIV_ENABLE;

	REG_WRITE(ah, AR_PHY_MC_GAIN_CTRL, regval);

	regval = REG_READ(ah, AR_PHY_CCK_DETECT);
	regval &= ~AR_FAST_DIV_ENABLE;
	regval |= ((ant_div_ctl1 >> 7) & 0x1) << AR_FAST_DIV_ENABLE_S;

	if (enable)
		regval |= AR_FAST_DIV_ENABLE;

	REG_WRITE(ah, AR_PHY_CCK_DETECT, regval);

	if (enable) {
		REG_SET_BIT(ah, AR_PHY_MC_GAIN_CTRL,
			    (1 << AR_PHY_ANT_SW_RX_PROT_S));
		if (ah->curchan && IS_CHAN_2GHZ(ah->curchan))
			REG_SET_BIT(ah, AR_PHY_RESTART,
				    AR_PHY_RESTART_ENABLE_DIV_M2FLAG);
		REG_SET_BIT(ah, AR_BTCOEX_WL_LNADIV,
			    AR_BTCOEX_WL_LNADIV_FORCE_ON);
	} else {
		REG_CLR_BIT(ah, AR_PHY_MC_GAIN_CTRL, AR_ANT_DIV_ENABLE);
		REG_CLR_BIT(ah, AR_PHY_MC_GAIN_CTRL,
			    (1 << AR_PHY_ANT_SW_RX_PROT_S));
		REG_CLR_BIT(ah, AR_PHY_CCK_DETECT, AR_FAST_DIV_ENABLE);
		REG_CLR_BIT(ah, AR_BTCOEX_WL_LNADIV,
			    AR_BTCOEX_WL_LNADIV_FORCE_ON);

		regval = REG_READ(ah, AR_PHY_MC_GAIN_CTRL);
		regval &= ~(AR_PHY_ANT_DIV_MAIN_LNACONF |
			AR_PHY_ANT_DIV_ALT_LNACONF |
			AR_PHY_ANT_DIV_MAIN_GAINTB |
			AR_PHY_ANT_DIV_ALT_GAINTB);
		regval |= (AR_PHY_ANT_DIV_LNA1 << AR_PHY_ANT_DIV_MAIN_LNACONF_S);
		regval |= (AR_PHY_ANT_DIV_LNA2 << AR_PHY_ANT_DIV_ALT_LNACONF_S);
		REG_WRITE(ah, AR_PHY_MC_GAIN_CTRL, regval);
	}
}

static int ar9003_hw_fast_chan_change(struct ath_hw *ah,
				      struct ath9k_channel *chan,
				      u8 *ini_reloaded)
{
	unsigned int regWrites = 0;
	u32 modesIndex;

	switch (chan->chanmode) {
	case CHANNEL_A:
	case CHANNEL_A_HT20:
		modesIndex = 1;
		break;
	case CHANNEL_A_HT40PLUS:
	case CHANNEL_A_HT40MINUS:
		modesIndex = 2;
		break;
	case CHANNEL_G:
	case CHANNEL_G_HT20:
	case CHANNEL_B:
		modesIndex = 4;
		break;
	case CHANNEL_G_HT40PLUS:
	case CHANNEL_G_HT40MINUS:
		modesIndex = 3;
		break;

	default:
		return -EINVAL;
	}

	if (modesIndex == ah->modes_index) {
		*ini_reloaded = false;
		goto set_rfmode;
	}

	ar9003_hw_prog_ini(ah, &ah->iniSOC[ATH_INI_POST], modesIndex);
	ar9003_hw_prog_ini(ah, &ah->iniMac[ATH_INI_POST], modesIndex);
	ar9003_hw_prog_ini(ah, &ah->iniBB[ATH_INI_POST], modesIndex);
	ar9003_hw_prog_ini(ah, &ah->iniRadio[ATH_INI_POST], modesIndex);

	if (AR_SREV_9462_20(ah))
		ar9003_hw_prog_ini(ah, &ah->ini_radio_post_sys2ant,
				   modesIndex);

	REG_WRITE_ARRAY(&ah->iniModesTxGain, modesIndex, regWrites);

	/*
	 * For 5GHz channels requiring Fast Clock, apply
	 * different modal values.
	 */
	if (IS_CHAN_A_FAST_CLOCK(ah, chan))
		REG_WRITE_ARRAY(&ah->iniModesFastClock, modesIndex, regWrites);

	if (AR_SREV_9565(ah))
		REG_WRITE_ARRAY(&ah->iniModesFastClock, 1, regWrites);

	REG_WRITE_ARRAY(&ah->iniAdditional, 1, regWrites);

	ah->modes_index = modesIndex;
	*ini_reloaded = true;

set_rfmode:
	ar9003_hw_set_rfmode(ah, chan);
	return 0;
}

static void ar9003_hw_spectral_scan_config(struct ath_hw *ah,
					   struct ath_spec_scan *param)
{
	u8 count;

	if (!param->enabled) {
		REG_CLR_BIT(ah, AR_PHY_SPECTRAL_SCAN,
			    AR_PHY_SPECTRAL_SCAN_ENABLE);
		return;
	}

	REG_SET_BIT(ah, AR_PHY_RADAR_0, AR_PHY_RADAR_0_FFT_ENA);
	REG_SET_BIT(ah, AR_PHY_SPECTRAL_SCAN, AR_PHY_SPECTRAL_SCAN_ENABLE);

	/* on AR93xx and newer, count = 0 will make the the chip send
	 * spectral samples endlessly. Check if this really was intended,
	 * and fix otherwise.
	 */
	count = param->count;
	if (param->endless)
		count = 0;
	else if (param->count == 0)
		count = 1;

	if (param->short_repeat)
		REG_SET_BIT(ah, AR_PHY_SPECTRAL_SCAN,
			    AR_PHY_SPECTRAL_SCAN_SHORT_REPEAT);
	else
		REG_CLR_BIT(ah, AR_PHY_SPECTRAL_SCAN,
			    AR_PHY_SPECTRAL_SCAN_SHORT_REPEAT);

	REG_RMW_FIELD(ah, AR_PHY_SPECTRAL_SCAN,
		      AR_PHY_SPECTRAL_SCAN_COUNT, count);
	REG_RMW_FIELD(ah, AR_PHY_SPECTRAL_SCAN,
		      AR_PHY_SPECTRAL_SCAN_PERIOD, param->period);
	REG_RMW_FIELD(ah, AR_PHY_SPECTRAL_SCAN,
		      AR_PHY_SPECTRAL_SCAN_FFT_PERIOD, param->fft_period);

	return;
}

static void ar9003_hw_spectral_scan_trigger(struct ath_hw *ah)
{
	/* Activate spectral scan */
	REG_SET_BIT(ah, AR_PHY_SPECTRAL_SCAN,
		    AR_PHY_SPECTRAL_SCAN_ACTIVE);
}

static void ar9003_hw_spectral_scan_wait(struct ath_hw *ah)
{
	struct ath_common *common = ath9k_hw_common(ah);

	/* Poll for spectral scan complete */
	if (!ath9k_hw_wait(ah, AR_PHY_SPECTRAL_SCAN,
			   AR_PHY_SPECTRAL_SCAN_ACTIVE,
			   0, AH_WAIT_TIMEOUT)) {
		ath_err(common, "spectral scan wait failed\n");
		return;
	}
}

void ar9003_hw_attach_phy_ops(struct ath_hw *ah)
{
	struct ath_hw_private_ops *priv_ops = ath9k_hw_private_ops(ah);
	struct ath_hw_ops *ops = ath9k_hw_ops(ah);
	static const u32 ar9300_cca_regs[6] = {
		AR_PHY_CCA_0,
		AR_PHY_CCA_1,
		AR_PHY_CCA_2,
		AR_PHY_EXT_CCA,
		AR_PHY_EXT_CCA_1,
		AR_PHY_EXT_CCA_2,
	};

	priv_ops->rf_set_freq = ar9003_hw_set_channel;
	priv_ops->spur_mitigate_freq = ar9003_hw_spur_mitigate;
	priv_ops->compute_pll_control = ar9003_hw_compute_pll_control;
	priv_ops->set_channel_regs = ar9003_hw_set_channel_regs;
	priv_ops->init_bb = ar9003_hw_init_bb;
	priv_ops->process_ini = ar9003_hw_process_ini;
	priv_ops->set_rfmode = ar9003_hw_set_rfmode;
	priv_ops->mark_phy_inactive = ar9003_hw_mark_phy_inactive;
	priv_ops->set_delta_slope = ar9003_hw_set_delta_slope;
	priv_ops->rfbus_req = ar9003_hw_rfbus_req;
	priv_ops->rfbus_done = ar9003_hw_rfbus_done;
	priv_ops->ani_control = ar9003_hw_ani_control;
	priv_ops->do_getnf = ar9003_hw_do_getnf;
	priv_ops->ani_cache_ini_regs = ar9003_hw_ani_cache_ini_regs;
	priv_ops->set_radar_params = ar9003_hw_set_radar_params;
	priv_ops->fast_chan_change = ar9003_hw_fast_chan_change;

	ops->antdiv_comb_conf_get = ar9003_hw_antdiv_comb_conf_get;
	ops->antdiv_comb_conf_set = ar9003_hw_antdiv_comb_conf_set;
	ops->antctrl_shared_chain_lnadiv = ar9003_hw_antctrl_shared_chain_lnadiv;
	ops->spectral_scan_config = ar9003_hw_spectral_scan_config;
	ops->spectral_scan_trigger = ar9003_hw_spectral_scan_trigger;
	ops->spectral_scan_wait = ar9003_hw_spectral_scan_wait;

	ar9003_hw_set_nf_limits(ah);
	ar9003_hw_set_radar_conf(ah);
	memcpy(ah->nf_regs, ar9300_cca_regs, sizeof(ah->nf_regs));
}

void ar9003_hw_bb_watchdog_config(struct ath_hw *ah)
{
	struct ath_common *common = ath9k_hw_common(ah);
	u32 idle_tmo_ms = ah->bb_watchdog_timeout_ms;
	u32 val, idle_count;

	if (!idle_tmo_ms) {
		/* disable IRQ, disable chip-reset for BB panic */
		REG_WRITE(ah, AR_PHY_WATCHDOG_CTL_2,
			  REG_READ(ah, AR_PHY_WATCHDOG_CTL_2) &
			  ~(AR_PHY_WATCHDOG_RST_ENABLE |
			    AR_PHY_WATCHDOG_IRQ_ENABLE));

		/* disable watchdog in non-IDLE mode, disable in IDLE mode */
		REG_WRITE(ah, AR_PHY_WATCHDOG_CTL_1,
			  REG_READ(ah, AR_PHY_WATCHDOG_CTL_1) &
			  ~(AR_PHY_WATCHDOG_NON_IDLE_ENABLE |
			    AR_PHY_WATCHDOG_IDLE_ENABLE));

		ath_dbg(common, RESET, "Disabled BB Watchdog\n");
		return;
	}

	/* enable IRQ, disable chip-reset for BB watchdog */
	val = REG_READ(ah, AR_PHY_WATCHDOG_CTL_2) & AR_PHY_WATCHDOG_CNTL2_MASK;
	REG_WRITE(ah, AR_PHY_WATCHDOG_CTL_2,
		  (val | AR_PHY_WATCHDOG_IRQ_ENABLE) &
		  ~AR_PHY_WATCHDOG_RST_ENABLE);

	/* bound limit to 10 secs */
	if (idle_tmo_ms > 10000)
		idle_tmo_ms = 10000;

	/*
	 * The time unit for watchdog event is 2^15 44/88MHz cycles.
	 *
	 * For HT20 we have a time unit of 2^15/44 MHz = .74 ms per tick
	 * For HT40 we have a time unit of 2^15/88 MHz = .37 ms per tick
	 *
	 * Given we use fast clock now in 5 GHz, these time units should
	 * be common for both 2 GHz and 5 GHz.
	 */
	idle_count = (100 * idle_tmo_ms) / 74;
	if (ah->curchan && IS_CHAN_HT40(ah->curchan))
		idle_count = (100 * idle_tmo_ms) / 37;

	/*
	 * enable watchdog in non-IDLE mode, disable in IDLE mode,
	 * set idle time-out.
	 */
	REG_WRITE(ah, AR_PHY_WATCHDOG_CTL_1,
		  AR_PHY_WATCHDOG_NON_IDLE_ENABLE |
		  AR_PHY_WATCHDOG_IDLE_MASK |
		  (AR_PHY_WATCHDOG_NON_IDLE_MASK & (idle_count << 2)));

	ath_dbg(common, RESET, "Enabled BB Watchdog timeout (%u ms)\n",
		idle_tmo_ms);
}

void ar9003_hw_bb_watchdog_read(struct ath_hw *ah)
{
	/*
	 * we want to avoid printing in ISR context so we save the
	 * watchdog status to be printed later in bottom half context.
	 */
	ah->bb_watchdog_last_status = REG_READ(ah, AR_PHY_WATCHDOG_STATUS);

	/*
	 * the watchdog timer should reset on status read but to be sure
	 * sure we write 0 to the watchdog status bit.
	 */
	REG_WRITE(ah, AR_PHY_WATCHDOG_STATUS,
		  ah->bb_watchdog_last_status & ~AR_PHY_WATCHDOG_STATUS_CLR);
}

void ar9003_hw_bb_watchdog_dbg_info(struct ath_hw *ah)
{
	struct ath_common *common = ath9k_hw_common(ah);
	u32 status;

	if (likely(!(common->debug_mask & ATH_DBG_RESET)))
		return;

	status = ah->bb_watchdog_last_status;
	ath_dbg(common, RESET,
		"\n==== BB update: BB status=0x%08x ====\n", status);
	ath_dbg(common, RESET,
		"** BB state: wd=%u det=%u rdar=%u rOFDM=%d rCCK=%u tOFDM=%u tCCK=%u agc=%u src=%u **\n",
		MS(status, AR_PHY_WATCHDOG_INFO),
		MS(status, AR_PHY_WATCHDOG_DET_HANG),
		MS(status, AR_PHY_WATCHDOG_RADAR_SM),
		MS(status, AR_PHY_WATCHDOG_RX_OFDM_SM),
		MS(status, AR_PHY_WATCHDOG_RX_CCK_SM),
		MS(status, AR_PHY_WATCHDOG_TX_OFDM_SM),
		MS(status, AR_PHY_WATCHDOG_TX_CCK_SM),
		MS(status, AR_PHY_WATCHDOG_AGC_SM),
		MS(status, AR_PHY_WATCHDOG_SRCH_SM));

	ath_dbg(common, RESET, "** BB WD cntl: cntl1=0x%08x cntl2=0x%08x **\n",
		REG_READ(ah, AR_PHY_WATCHDOG_CTL_1),
		REG_READ(ah, AR_PHY_WATCHDOG_CTL_2));
	ath_dbg(common, RESET, "** BB mode: BB_gen_controls=0x%08x **\n",
		REG_READ(ah, AR_PHY_GEN_CTRL));

#define PCT(_field) (common->cc_survey._field * 100 / common->cc_survey.cycles)
	if (common->cc_survey.cycles)
		ath_dbg(common, RESET,
			"** BB busy times: rx_clear=%d%%, rx_frame=%d%%, tx_frame=%d%% **\n",
			PCT(rx_busy), PCT(rx_frame), PCT(tx_frame));

	ath_dbg(common, RESET, "==== BB update: done ====\n\n");
}
EXPORT_SYMBOL(ar9003_hw_bb_watchdog_dbg_info);

void ar9003_hw_disable_phy_restart(struct ath_hw *ah)
{
	u32 val;

	/* While receiving unsupported rate frame rx state machine
	 * gets into a state 0xb and if phy_restart happens in that
	 * state, BB would go hang. If RXSM is in 0xb state after
	 * first bb panic, ensure to disable the phy_restart.
	 */
	if (!((MS(ah->bb_watchdog_last_status,
		  AR_PHY_WATCHDOG_RX_OFDM_SM) == 0xb) ||
	    ah->bb_hang_rx_ofdm))
		return;

	ah->bb_hang_rx_ofdm = true;
	val = REG_READ(ah, AR_PHY_RESTART);
	val &= ~AR_PHY_RESTART_ENA;

	REG_WRITE(ah, AR_PHY_RESTART, val);
}
EXPORT_SYMBOL(ar9003_hw_disable_phy_restart);<|MERGE_RESOLUTION|>--- conflicted
+++ resolved
@@ -943,14 +943,11 @@
 	struct ath_common *common = ath9k_hw_common(ah);
 	struct ath9k_channel *chan = ah->curchan;
 	struct ar5416AniState *aniState = &ah->ani;
-<<<<<<< HEAD
-=======
 	int m1ThreshLow, m2ThreshLow;
 	int m1Thresh, m2Thresh;
 	int m2CountThr, m2CountThrLow;
 	int m1ThreshLowExt, m2ThreshLowExt;
 	int m1ThreshExt, m2ThreshExt;
->>>>>>> b887664d
 	s32 value, value2;
 
 	switch (cmd & ah->ani_function) {
