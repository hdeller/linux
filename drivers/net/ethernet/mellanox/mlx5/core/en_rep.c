/*
 * Copyright (c) 2016, Mellanox Technologies. All rights reserved.
 *
 * This software is available to you under a choice of one of two
 * licenses.  You may choose to be licensed under the terms of the GNU
 * General Public License (GPL) Version 2, available from the file
 * COPYING in the main directory of this source tree, or the
 * OpenIB.org BSD license below:
 *
 *     Redistribution and use in source and binary forms, with or
 *     without modification, are permitted provided that the following
 *     conditions are met:
 *
 *      - Redistributions of source code must retain the above
 *        copyright notice, this list of conditions and the following
 *        disclaimer.
 *
 *      - Redistributions in binary form must reproduce the above
 *        copyright notice, this list of conditions and the following
 *        disclaimer in the documentation and/or other materials
 *        provided with the distribution.
 *
 * THE SOFTWARE IS PROVIDED "AS IS", WITHOUT WARRANTY OF ANY KIND,
 * EXPRESS OR IMPLIED, INCLUDING BUT NOT LIMITED TO THE WARRANTIES OF
 * MERCHANTABILITY, FITNESS FOR A PARTICULAR PURPOSE AND
 * NONINFRINGEMENT. IN NO EVENT SHALL THE AUTHORS OR COPYRIGHT HOLDERS
 * BE LIABLE FOR ANY CLAIM, DAMAGES OR OTHER LIABILITY, WHETHER IN AN
 * ACTION OF CONTRACT, TORT OR OTHERWISE, ARISING FROM, OUT OF OR IN
 * CONNECTION WITH THE SOFTWARE OR THE USE OR OTHER DEALINGS IN THE
 * SOFTWARE.
 */

#include <generated/utsrelease.h>
#include <linux/mlx5/fs.h>
#include <net/switchdev.h>
#include <net/pkt_cls.h>

#include "eswitch.h"
#include "en.h"
#include "en_tc.h"

static const char mlx5e_rep_driver_name[] = "mlx5e_rep";

static void mlx5e_rep_get_drvinfo(struct net_device *dev,
				  struct ethtool_drvinfo *drvinfo)
{
	strlcpy(drvinfo->driver, mlx5e_rep_driver_name,
		sizeof(drvinfo->driver));
	strlcpy(drvinfo->version, UTS_RELEASE, sizeof(drvinfo->version));
}

static const struct counter_desc sw_rep_stats_desc[] = {
	{ MLX5E_DECLARE_STAT(struct mlx5e_sw_stats, rx_packets) },
	{ MLX5E_DECLARE_STAT(struct mlx5e_sw_stats, rx_bytes) },
	{ MLX5E_DECLARE_STAT(struct mlx5e_sw_stats, tx_packets) },
	{ MLX5E_DECLARE_STAT(struct mlx5e_sw_stats, tx_bytes) },
};

#define NUM_VPORT_REP_COUNTERS	ARRAY_SIZE(sw_rep_stats_desc)

static void mlx5e_rep_get_strings(struct net_device *dev,
				  u32 stringset, uint8_t *data)
{
	int i;

	switch (stringset) {
	case ETH_SS_STATS:
		for (i = 0; i < NUM_VPORT_REP_COUNTERS; i++)
			strcpy(data + (i * ETH_GSTRING_LEN),
			       sw_rep_stats_desc[i].format);
		break;
	}
}

static void mlx5e_update_sw_rep_counters(struct mlx5e_priv *priv)
{
	struct mlx5e_sw_stats *s = &priv->stats.sw;
	struct mlx5e_rq_stats *rq_stats;
	struct mlx5e_sq_stats *sq_stats;
	int i, j;

	memset(s, 0, sizeof(*s));
	for (i = 0; i < priv->params.num_channels; i++) {
		rq_stats = &priv->channel[i]->rq.stats;

		s->rx_packets	+= rq_stats->packets;
		s->rx_bytes	+= rq_stats->bytes;

		for (j = 0; j < priv->params.num_tc; j++) {
			sq_stats = &priv->channel[i]->sq[j].stats;

			s->tx_packets		+= sq_stats->packets;
			s->tx_bytes		+= sq_stats->bytes;
		}
	}
}

static void mlx5e_rep_get_ethtool_stats(struct net_device *dev,
					struct ethtool_stats *stats, u64 *data)
{
	struct mlx5e_priv *priv = netdev_priv(dev);
	int i;

	if (!data)
		return;

	mutex_lock(&priv->state_lock);
	if (test_bit(MLX5E_STATE_OPENED, &priv->state))
		mlx5e_update_sw_rep_counters(priv);
	mutex_unlock(&priv->state_lock);

	for (i = 0; i < NUM_VPORT_REP_COUNTERS; i++)
		data[i] = MLX5E_READ_CTR64_CPU(&priv->stats.sw,
					       sw_rep_stats_desc, i);
}

static int mlx5e_rep_get_sset_count(struct net_device *dev, int sset)
{
	switch (sset) {
	case ETH_SS_STATS:
		return NUM_VPORT_REP_COUNTERS;
	default:
		return -EOPNOTSUPP;
	}
}

static const struct ethtool_ops mlx5e_rep_ethtool_ops = {
	.get_drvinfo	   = mlx5e_rep_get_drvinfo,
	.get_link	   = ethtool_op_get_link,
	.get_strings       = mlx5e_rep_get_strings,
	.get_sset_count    = mlx5e_rep_get_sset_count,
	.get_ethtool_stats = mlx5e_rep_get_ethtool_stats,
};

int mlx5e_attr_get(struct net_device *dev, struct switchdev_attr *attr)
{
	struct mlx5e_priv *priv = netdev_priv(dev);
	struct mlx5_eswitch_rep *rep = priv->ppriv;
	struct mlx5_eswitch *esw = priv->mdev->priv.eswitch;

	if (esw->mode == SRIOV_NONE)
		return -EOPNOTSUPP;

	switch (attr->id) {
	case SWITCHDEV_ATTR_ID_PORT_PARENT_ID:
		attr->u.ppid.id_len = ETH_ALEN;
		ether_addr_copy(attr->u.ppid.id, rep->hw_id);
		break;
	default:
		return -EOPNOTSUPP;
	}

	return 0;
}

int mlx5e_add_sqs_fwd_rules(struct mlx5e_priv *priv)

{
	struct mlx5_eswitch *esw = priv->mdev->priv.eswitch;
	struct mlx5_eswitch_rep *rep = priv->ppriv;
	struct mlx5e_channel *c;
	int n, tc, err, num_sqs = 0;
	u16 *sqs;

	sqs = kcalloc(priv->params.num_channels * priv->params.num_tc, sizeof(u16), GFP_KERNEL);
	if (!sqs)
		return -ENOMEM;

	for (n = 0; n < priv->params.num_channels; n++) {
		c = priv->channel[n];
		for (tc = 0; tc < c->num_tc; tc++)
			sqs[num_sqs++] = c->sq[tc].sqn;
	}

	err = mlx5_eswitch_sqs2vport_start(esw, rep, sqs, num_sqs);

	kfree(sqs);
	return err;
}

int mlx5e_nic_rep_load(struct mlx5_eswitch *esw, struct mlx5_eswitch_rep *rep)
{
	struct mlx5e_priv *priv = rep->priv_data;

	if (test_bit(MLX5E_STATE_OPENED, &priv->state))
		return mlx5e_add_sqs_fwd_rules(priv);
	return 0;
}

void mlx5e_remove_sqs_fwd_rules(struct mlx5e_priv *priv)
{
	struct mlx5_eswitch *esw = priv->mdev->priv.eswitch;
	struct mlx5_eswitch_rep *rep = priv->ppriv;

	mlx5_eswitch_sqs2vport_stop(esw, rep);
}

void mlx5e_nic_rep_unload(struct mlx5_eswitch *esw,
			  struct mlx5_eswitch_rep *rep)
{
	struct mlx5e_priv *priv = rep->priv_data;

	if (test_bit(MLX5E_STATE_OPENED, &priv->state))
		mlx5e_remove_sqs_fwd_rules(priv);

	/* clean (and re-init) existing uplink offloaded TC rules */
	mlx5e_tc_cleanup(priv);
	mlx5e_tc_init(priv);
}

static int mlx5e_rep_get_phys_port_name(struct net_device *dev,
					char *buf, size_t len)
{
	struct mlx5e_priv *priv = netdev_priv(dev);
	struct mlx5_eswitch_rep *rep = priv->ppriv;
	int ret;

	ret = snprintf(buf, len, "%d", rep->vport - 1);
	if (ret >= len)
		return -EOPNOTSUPP;

	return 0;
}

static int mlx5e_rep_ndo_setup_tc(struct net_device *dev, u32 handle,
				  __be16 proto, struct tc_to_netdev *tc)
{
	struct mlx5e_priv *priv = netdev_priv(dev);

	if (TC_H_MAJ(handle) != TC_H_MAJ(TC_H_INGRESS))
		return -EOPNOTSUPP;

	switch (tc->type) {
	case TC_SETUP_CLSFLOWER:
		switch (tc->cls_flower->command) {
		case TC_CLSFLOWER_REPLACE:
			return mlx5e_configure_flower(priv, proto, tc->cls_flower);
		case TC_CLSFLOWER_DESTROY:
			return mlx5e_delete_flower(priv, tc->cls_flower);
		case TC_CLSFLOWER_STATS:
			return mlx5e_stats_flower(priv, tc->cls_flower);
		}
	default:
		return -EOPNOTSUPP;
	}
}

static const struct switchdev_ops mlx5e_rep_switchdev_ops = {
	.switchdev_port_attr_get	= mlx5e_attr_get,
};

static const struct net_device_ops mlx5e_netdev_ops_rep = {
	.ndo_open                = mlx5e_open,
	.ndo_stop                = mlx5e_close,
	.ndo_start_xmit          = mlx5e_xmit,
	.ndo_get_phys_port_name  = mlx5e_rep_get_phys_port_name,
	.ndo_setup_tc            = mlx5e_rep_ndo_setup_tc,
	.ndo_get_stats64         = mlx5e_get_stats,
};

static void mlx5e_build_rep_netdev_priv(struct mlx5_core_dev *mdev,
					struct net_device *netdev,
					const struct mlx5e_profile *profile,
					void *ppriv)
{
	struct mlx5e_priv *priv = netdev_priv(netdev);
	u8 cq_period_mode = MLX5_CAP_GEN(mdev, cq_period_start_from_cqe) ?
					 MLX5_CQ_PERIOD_MODE_START_FROM_CQE :
					 MLX5_CQ_PERIOD_MODE_START_FROM_EQE;

	priv->params.log_sq_size           =
		MLX5E_PARAMS_MINIMUM_LOG_SQ_SIZE;
	priv->params.rq_wq_type = MLX5_WQ_TYPE_LINKED_LIST;
	priv->params.log_rq_size = MLX5E_PARAMS_MINIMUM_LOG_RQ_SIZE;

	priv->params.min_rx_wqes = mlx5_min_rx_wqes(priv->params.rq_wq_type,
					    BIT(priv->params.log_rq_size));

	priv->params.rx_am_enabled = MLX5_CAP_GEN(mdev, cq_moderation);
	mlx5e_set_rx_cq_mode_params(&priv->params, cq_period_mode);

	priv->params.tx_max_inline         = mlx5e_get_max_inline_cap(mdev);
	priv->params.num_tc                = 1;

	priv->params.lro_wqe_sz            =
		MLX5E_PARAMS_DEFAULT_LRO_WQE_SZ;

	priv->mdev                         = mdev;
	priv->netdev                       = netdev;
	priv->params.num_channels          = profile->max_nch(mdev);
	priv->profile                      = profile;
	priv->ppriv                        = ppriv;

	mutex_init(&priv->state_lock);

	INIT_DELAYED_WORK(&priv->update_stats_work, mlx5e_update_stats_work);
}

static void mlx5e_build_rep_netdev(struct net_device *netdev)
{
	netdev->netdev_ops = &mlx5e_netdev_ops_rep;

	netdev->watchdog_timeo    = 15 * HZ;

	netdev->ethtool_ops	  = &mlx5e_rep_ethtool_ops;

#ifdef CONFIG_NET_SWITCHDEV
	netdev->switchdev_ops = &mlx5e_rep_switchdev_ops;
#endif

	netdev->features	 |= NETIF_F_VLAN_CHALLENGED | NETIF_F_HW_TC;
	netdev->hw_features      |= NETIF_F_HW_TC;

	eth_hw_addr_random(netdev);
}

static void mlx5e_init_rep(struct mlx5_core_dev *mdev,
			   struct net_device *netdev,
			   const struct mlx5e_profile *profile,
			   void *ppriv)
{
	mlx5e_build_rep_netdev_priv(mdev, netdev, profile, ppriv);
	mlx5e_build_rep_netdev(netdev);
}

static int mlx5e_init_rep_rx(struct mlx5e_priv *priv)
{
	struct mlx5_eswitch *esw = priv->mdev->priv.eswitch;
	struct mlx5_eswitch_rep *rep = priv->ppriv;
	struct mlx5_core_dev *mdev = priv->mdev;
	struct mlx5_flow_rule *flow_rule;
	int err;
	int i;

	err = mlx5e_create_direct_rqts(priv);
	if (err) {
		mlx5_core_warn(mdev, "create direct rqts failed, %d\n", err);
		return err;
	}

	err = mlx5e_create_direct_tirs(priv);
	if (err) {
		mlx5_core_warn(mdev, "create direct tirs failed, %d\n", err);
		goto err_destroy_direct_rqts;
	}

	flow_rule = mlx5_eswitch_create_vport_rx_rule(esw,
						      rep->vport,
						      priv->direct_tir[0].tirn);
	if (IS_ERR(flow_rule)) {
		err = PTR_ERR(flow_rule);
		goto err_destroy_direct_tirs;
	}
	rep->vport_rx_rule = flow_rule;

	err = mlx5e_tc_init(priv);
	if (err)
		goto err_del_flow_rule;

	return 0;

err_del_flow_rule:
	mlx5_del_flow_rule(rep->vport_rx_rule);
err_destroy_direct_tirs:
	mlx5e_destroy_direct_tirs(priv);
err_destroy_direct_rqts:
	for (i = 0; i < priv->params.num_channels; i++)
		mlx5e_destroy_rqt(priv, &priv->direct_tir[i].rqt);
	return err;
}

static void mlx5e_cleanup_rep_rx(struct mlx5e_priv *priv)
{
	struct mlx5_eswitch_rep *rep = priv->ppriv;
	int i;

	mlx5e_tc_cleanup(priv);
	mlx5_del_flow_rule(rep->vport_rx_rule);
	mlx5e_destroy_direct_tirs(priv);
	for (i = 0; i < priv->params.num_channels; i++)
		mlx5e_destroy_rqt(priv, &priv->direct_tir[i].rqt);
}

static int mlx5e_init_rep_tx(struct mlx5e_priv *priv)
{
	int err;

	err = mlx5e_create_tises(priv);
	if (err) {
		mlx5_core_warn(priv->mdev, "create tises failed, %d\n", err);
		return err;
	}
	return 0;
}

static int mlx5e_get_rep_max_num_channels(struct mlx5_core_dev *mdev)
{
#define	MLX5E_PORT_REPRESENTOR_NCH 1
	return MLX5E_PORT_REPRESENTOR_NCH;
}

static struct mlx5e_profile mlx5e_rep_profile = {
	.init			= mlx5e_init_rep,
	.init_rx		= mlx5e_init_rep_rx,
	.cleanup_rx		= mlx5e_cleanup_rep_rx,
	.init_tx		= mlx5e_init_rep_tx,
	.cleanup_tx		= mlx5e_cleanup_nic_tx,
	.update_stats           = mlx5e_update_sw_rep_counters,
	.max_nch		= mlx5e_get_rep_max_num_channels,
	.max_tc			= 1,
};

int mlx5e_vport_rep_load(struct mlx5_eswitch *esw,
			 struct mlx5_eswitch_rep *rep)
{
	struct net_device *netdev;
	int err;

	netdev = mlx5e_create_netdev(esw->dev, &mlx5e_rep_profile, rep);
	if (!netdev) {
		pr_warn("Failed to create representor netdev for vport %d\n",
			rep->vport);
		return -EINVAL;
	}

	rep->priv_data = netdev_priv(netdev);

	err = mlx5e_attach_netdev(esw->dev, netdev);
	if (err) {
		pr_warn("Failed to attach representor netdev for vport %d\n",
			rep->vport);
		goto err_destroy_netdev;
	}

	err = register_netdev(netdev);
	if (err) {
		pr_warn("Failed to register representor netdev for vport %d\n",
			rep->vport);
		goto err_detach_netdev;
	}

	return 0;

err_detach_netdev:
	mlx5e_detach_netdev(esw->dev, netdev);

err_destroy_netdev:
	mlx5e_destroy_netdev(esw->dev, rep->priv_data);

	return err;

}

void mlx5e_vport_rep_unload(struct mlx5_eswitch *esw,
			    struct mlx5_eswitch_rep *rep)
{
	struct mlx5e_priv *priv = rep->priv_data;
	struct net_device *netdev = priv->netdev;

<<<<<<< HEAD
=======
	unregister_netdev(netdev);
>>>>>>> d06e622d
	mlx5e_detach_netdev(esw->dev, netdev);
	mlx5e_destroy_netdev(esw->dev, priv);
}<|MERGE_RESOLUTION|>--- conflicted
+++ resolved
@@ -457,10 +457,7 @@
 	struct mlx5e_priv *priv = rep->priv_data;
 	struct net_device *netdev = priv->netdev;
 
-<<<<<<< HEAD
-=======
 	unregister_netdev(netdev);
->>>>>>> d06e622d
 	mlx5e_detach_netdev(esw->dev, netdev);
 	mlx5e_destroy_netdev(esw->dev, priv);
 }