--- conflicted
+++ resolved
@@ -362,10 +362,7 @@
 
 static void dwmac1000_ctrl_ane(struct mac_device_info *hw, bool restart)
 {
-<<<<<<< HEAD
-=======
-	void __iomem *ioaddr = hw->pcsr;
->>>>>>> bfe01a5b
+	void __iomem *ioaddr = hw->pcsr;
 	/* auto negotiation enable and External Loopback enable */
 	u32 value = GMAC_AN_CTRL_ANE | GMAC_AN_CTRL_ELE;
 
