--- conflicted
+++ resolved
@@ -694,25 +694,6 @@
 	.ssctl_id = 0x12,
 };
 
-static const struct adsp_data sc8180x_mpss_resource = {
-	.crash_reason_smem = 421,
-	.firmware_name = "modem.mdt",
-	.pas_id = 4,
-	.has_aggre2_clk = false,
-	.auto_boot = false,
-	.active_pd_names = (char*[]){
-		"load_state",
-		NULL
-	},
-	.proxy_pd_names = (char*[]){
-		"cx",
-		NULL
-	},
-	.ssr_name = "mpss",
-	.sysmon_name = "modem",
-	.ssctl_id = 0x12,
-};
-
 static const struct adsp_data slpi_resource_init = {
 		.crash_reason_smem = 424,
 		.firmware_name = "slpi.mdt",
@@ -815,21 +796,13 @@
 	{ .compatible = "qcom,qcs404-cdsp-pas", .data = &cdsp_resource_init },
 	{ .compatible = "qcom,qcs404-wcss-pas", .data = &wcss_resource_init },
 	{ .compatible = "qcom,sc7180-mpss-pas", .data = &mpss_resource_init},
-<<<<<<< HEAD
-=======
 	{ .compatible = "qcom,sc7280-mpss-pas", .data = &mpss_resource_init},
->>>>>>> df0cc57e
 	{ .compatible = "qcom,sc8180x-adsp-pas", .data = &sm8150_adsp_resource},
 	{ .compatible = "qcom,sc8180x-cdsp-pas", .data = &sm8150_cdsp_resource},
 	{ .compatible = "qcom,sc8180x-mpss-pas", .data = &sc8180x_mpss_resource},
 	{ .compatible = "qcom,sdm660-adsp-pas", .data = &adsp_resource_init},
-<<<<<<< HEAD
-	{ .compatible = "qcom,sdm845-adsp-pas", .data = &adsp_resource_init},
-	{ .compatible = "qcom,sdm845-cdsp-pas", .data = &cdsp_resource_init},
-=======
 	{ .compatible = "qcom,sdm845-adsp-pas", .data = &sdm845_adsp_resource_init},
 	{ .compatible = "qcom,sdm845-cdsp-pas", .data = &sdm845_cdsp_resource_init},
->>>>>>> df0cc57e
 	{ .compatible = "qcom,sdx55-mpss-pas", .data = &sdx55_mpss_resource},
 	{ .compatible = "qcom,sm8150-adsp-pas", .data = &sm8150_adsp_resource},
 	{ .compatible = "qcom,sm8150-cdsp-pas", .data = &sm8150_cdsp_resource},
