--- conflicted
+++ resolved
@@ -30,10 +30,6 @@
 #define UAC2_DEF_RES_DB		(1*256)		/* 1 dB */
 
 #define UAC2_DEF_REQ_NUM 2
-<<<<<<< HEAD
-#define UAC2_DEF_FB_MAX 5
-=======
->>>>>>> df0cc57e
 #define UAC2_DEF_INT_REQ_NUM	10
 
 struct f_uac2_opts {
