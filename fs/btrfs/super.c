--- conflicted
+++ resolved
@@ -675,12 +675,8 @@
 	return 0;
 }
 
-<<<<<<< HEAD
 static const struct super_operations btrfs_super_ops = {
-=======
-static struct super_operations btrfs_super_ops = {
 	.drop_inode	= btrfs_drop_inode,
->>>>>>> c65ddb52
 	.delete_inode	= btrfs_delete_inode,
 	.put_super	= btrfs_put_super,
 	.sync_fs	= btrfs_sync_fs,
