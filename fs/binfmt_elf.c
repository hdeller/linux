--- conflicted
+++ resolved
@@ -1995,200 +1995,6 @@
 	kvfree(info->files.data);
 }
 
-<<<<<<< HEAD
-#else
-
-/* Here is the structure in which status of each thread is captured. */
-struct elf_thread_status
-{
-	struct list_head list;
-	struct elf_prstatus prstatus;	/* NT_PRSTATUS */
-	elf_fpregset_t fpu;		/* NT_PRFPREG */
-	struct task_struct *thread;
-	struct memelfnote notes[3];
-	int num_notes;
-};
-
-/*
- * In order to add the specific thread information for the elf file format,
- * we need to keep a linked list of every threads pr_status and then create
- * a single section for them in the final core file.
- */
-static int elf_dump_thread_status(long signr, struct elf_thread_status *t)
-{
-	int sz = 0;
-	struct task_struct *p = t->thread;
-	t->num_notes = 0;
-
-	fill_prstatus(&t->prstatus.common, p, signr);
-	elf_core_copy_task_regs(p, &t->prstatus.pr_reg);
-
-	fill_note(&t->notes[0], "CORE", NT_PRSTATUS, sizeof(t->prstatus),
-		  &(t->prstatus));
-	t->num_notes++;
-	sz += notesize(&t->notes[0]);
-
-	if ((t->prstatus.pr_fpvalid = elf_core_copy_task_fpregs(p, NULL,
-								&t->fpu))) {
-		fill_note(&t->notes[1], "CORE", NT_PRFPREG, sizeof(t->fpu),
-			  &(t->fpu));
-		t->num_notes++;
-		sz += notesize(&t->notes[1]);
-	}
-	return sz;
-}
-
-struct elf_note_info {
-	struct memelfnote *notes;
-	struct memelfnote *notes_files;
-	struct elf_prstatus *prstatus;	/* NT_PRSTATUS */
-	struct elf_prpsinfo *psinfo;	/* NT_PRPSINFO */
-	struct list_head thread_list;
-	elf_fpregset_t *fpu;
-	user_siginfo_t csigdata;
-	int thread_status_size;
-	int numnote;
-};
-
-static int elf_note_info_init(struct elf_note_info *info)
-{
-	memset(info, 0, sizeof(*info));
-	INIT_LIST_HEAD(&info->thread_list);
-
-	/* Allocate space for ELF notes */
-	info->notes = kmalloc_array(8, sizeof(struct memelfnote), GFP_KERNEL);
-	if (!info->notes)
-		return 0;
-	info->psinfo = kmalloc(sizeof(*info->psinfo), GFP_KERNEL);
-	if (!info->psinfo)
-		return 0;
-	info->prstatus = kmalloc(sizeof(*info->prstatus), GFP_KERNEL);
-	if (!info->prstatus)
-		return 0;
-	info->fpu = kmalloc(sizeof(*info->fpu), GFP_KERNEL);
-	if (!info->fpu)
-		return 0;
-	return 1;
-}
-
-static int fill_note_info(struct elfhdr *elf, int phdrs,
-			  struct elf_note_info *info,
-			  struct coredump_params *cprm)
-{
-	struct core_thread *ct;
-	struct elf_thread_status *ets;
-
-	if (!elf_note_info_init(info))
-		return 0;
-
-	for (ct = current->signal->core_state->dumper.next;
-					ct; ct = ct->next) {
-		ets = kzalloc(sizeof(*ets), GFP_KERNEL);
-		if (!ets)
-			return 0;
-
-		ets->thread = ct->task;
-		list_add(&ets->list, &info->thread_list);
-	}
-
-	list_for_each_entry(ets, &info->thread_list, list) {
-		int sz;
-
-		sz = elf_dump_thread_status(cprm->siginfo->si_signo, ets);
-		info->thread_status_size += sz;
-	}
-	/* now collect the dump for the current */
-	memset(info->prstatus, 0, sizeof(*info->prstatus));
-	fill_prstatus(&info->prstatus->common, current, cprm->siginfo->si_signo);
-	elf_core_copy_regs(&info->prstatus->pr_reg, cprm->regs);
-
-	/* Set up header */
-	fill_elf_header(elf, phdrs, ELF_ARCH, ELF_CORE_EFLAGS);
-
-	/*
-	 * Set up the notes in similar form to SVR4 core dumps made
-	 * with info from their /proc.
-	 */
-
-	fill_note(info->notes + 0, "CORE", NT_PRSTATUS,
-		  sizeof(*info->prstatus), info->prstatus);
-	fill_psinfo(info->psinfo, current->group_leader, current->mm);
-	fill_note(info->notes + 1, "CORE", NT_PRPSINFO,
-		  sizeof(*info->psinfo), info->psinfo);
-
-	fill_siginfo_note(info->notes + 2, &info->csigdata, cprm->siginfo);
-	fill_auxv_note(info->notes + 3, current->mm);
-	info->numnote = 4;
-
-	if (fill_files_note(info->notes + info->numnote, cprm) == 0) {
-		info->notes_files = info->notes + info->numnote;
-		info->numnote++;
-	}
-
-	/* Try to dump the FPU. */
-	info->prstatus->pr_fpvalid =
-		elf_core_copy_task_fpregs(current, cprm->regs, info->fpu);
-	if (info->prstatus->pr_fpvalid)
-		fill_note(info->notes + info->numnote++,
-			  "CORE", NT_PRFPREG, sizeof(*info->fpu), info->fpu);
-	return 1;
-}
-
-static size_t get_note_info_size(struct elf_note_info *info)
-{
-	int sz = 0;
-	int i;
-
-	for (i = 0; i < info->numnote; i++)
-		sz += notesize(info->notes + i);
-
-	sz += info->thread_status_size;
-
-	return sz;
-}
-
-static int write_note_info(struct elf_note_info *info,
-			   struct coredump_params *cprm)
-{
-	struct elf_thread_status *ets;
-	int i;
-
-	for (i = 0; i < info->numnote; i++)
-		if (!writenote(info->notes + i, cprm))
-			return 0;
-
-	/* write out the thread status notes section */
-	list_for_each_entry(ets, &info->thread_list, list) {
-		for (i = 0; i < ets->num_notes; i++)
-			if (!writenote(&ets->notes[i], cprm))
-				return 0;
-	}
-
-	return 1;
-}
-
-static void free_note_info(struct elf_note_info *info)
-{
-	while (!list_empty(&info->thread_list)) {
-		struct list_head *tmp = info->thread_list.next;
-		list_del(tmp);
-		kfree(list_entry(tmp, struct elf_thread_status, list));
-	}
-
-	/* Free data possibly allocated by fill_files_note(): */
-	if (info->notes_files)
-		kvfree(info->notes_files->data);
-
-	kfree(info->prstatus);
-	kfree(info->psinfo);
-	kfree(info->notes);
-	kfree(info->fpu);
-}
-
-#endif
-
-=======
->>>>>>> 38ba2f11
 static void fill_extnum_info(struct elfhdr *elf, struct elf_shdr *shdr4extnum,
 			     elf_addr_t e_shoff, int segs)
 {
