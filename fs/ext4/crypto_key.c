/*
 * linux/fs/ext4/crypto_key.c
 *
 * Copyright (C) 2015, Google, Inc.
 *
 * This contains encryption key functions for ext4
 *
 * Written by Michael Halcrow, Ildar Muslukhov, and Uday Savagaonkar, 2015.
 */

#include <keys/encrypted-type.h>
#include <keys/user-type.h>
#include <linux/random.h>
#include <linux/scatterlist.h>
#include <uapi/linux/keyctl.h>

#include "ext4.h"
#include "xattr.h"

static void derive_crypt_complete(struct crypto_async_request *req, int rc)
{
	struct ext4_completion_result *ecr = req->data;

	if (rc == -EINPROGRESS)
		return;

	ecr->res = rc;
	complete(&ecr->completion);
}

/**
 * ext4_derive_key_aes() - Derive a key using AES-128-ECB
 * @deriving_key: Encryption key used for derivation.
 * @source_key:   Source key to which to apply derivation.
 * @derived_key:  Derived key.
 *
 * Return: Zero on success; non-zero otherwise.
 */
static int ext4_derive_key_aes(char deriving_key[EXT4_AES_128_ECB_KEY_SIZE],
			       char source_key[EXT4_AES_256_XTS_KEY_SIZE],
			       char derived_key[EXT4_AES_256_XTS_KEY_SIZE])
{
	int res = 0;
	struct ablkcipher_request *req = NULL;
	DECLARE_EXT4_COMPLETION_RESULT(ecr);
	struct scatterlist src_sg, dst_sg;
	struct crypto_ablkcipher *tfm = crypto_alloc_ablkcipher("ecb(aes)", 0,
								0);

	if (IS_ERR(tfm)) {
		res = PTR_ERR(tfm);
		tfm = NULL;
		goto out;
	}
	crypto_ablkcipher_set_flags(tfm, CRYPTO_TFM_REQ_WEAK_KEY);
	req = ablkcipher_request_alloc(tfm, GFP_NOFS);
	if (!req) {
		res = -ENOMEM;
		goto out;
	}
	ablkcipher_request_set_callback(req,
			CRYPTO_TFM_REQ_MAY_BACKLOG | CRYPTO_TFM_REQ_MAY_SLEEP,
			derive_crypt_complete, &ecr);
	res = crypto_ablkcipher_setkey(tfm, deriving_key,
				       EXT4_AES_128_ECB_KEY_SIZE);
	if (res < 0)
		goto out;
	sg_init_one(&src_sg, source_key, EXT4_AES_256_XTS_KEY_SIZE);
	sg_init_one(&dst_sg, derived_key, EXT4_AES_256_XTS_KEY_SIZE);
	ablkcipher_request_set_crypt(req, &src_sg, &dst_sg,
				     EXT4_AES_256_XTS_KEY_SIZE, NULL);
	res = crypto_ablkcipher_encrypt(req);
	if (res == -EINPROGRESS || res == -EBUSY) {
		wait_for_completion(&ecr.completion);
		res = ecr.res;
	}

out:
	if (req)
		ablkcipher_request_free(req);
	if (tfm)
		crypto_free_ablkcipher(tfm);
	return res;
}

void ext4_free_crypt_info(struct ext4_crypt_info *ci)
{
	if (!ci)
		return;

	if (ci->ci_keyring_key)
		key_put(ci->ci_keyring_key);
	crypto_free_ablkcipher(ci->ci_ctfm);
	kmem_cache_free(ext4_crypt_info_cachep, ci);
}

void ext4_free_encryption_info(struct inode *inode,
			       struct ext4_crypt_info *ci)
{
	struct ext4_inode_info *ei = EXT4_I(inode);
	struct ext4_crypt_info *prev;

	if (ci == NULL)
		ci = ACCESS_ONCE(ei->i_crypt_info);
	if (ci == NULL)
		return;
	prev = cmpxchg(&ei->i_crypt_info, ci, NULL);
	if (prev != ci)
		return;

	ext4_free_crypt_info(ci);
}

int _ext4_get_encryption_info(struct inode *inode)
{
	struct ext4_inode_info *ei = EXT4_I(inode);
	struct ext4_crypt_info *crypt_info;
	char full_key_descriptor[EXT4_KEY_DESC_PREFIX_SIZE +
				 (EXT4_KEY_DESCRIPTOR_SIZE * 2) + 1];
	struct key *keyring_key = NULL;
	struct ext4_encryption_key *master_key;
	struct ext4_encryption_context ctx;
	const struct user_key_payload *ukp;
	struct ext4_sb_info *sbi = EXT4_SB(inode->i_sb);
	struct crypto_ablkcipher *ctfm;
	const char *cipher_str;
	char raw_key[EXT4_MAX_KEY_SIZE];
	char mode;
	int res;

	if (!ext4_read_workqueue) {
		res = ext4_init_crypto();
		if (res)
			return res;
	}

retry:
	crypt_info = ACCESS_ONCE(ei->i_crypt_info);
	if (crypt_info) {
		if (!crypt_info->ci_keyring_key ||
		    key_validate(crypt_info->ci_keyring_key) == 0)
			return 0;
		ext4_free_encryption_info(inode, crypt_info);
		goto retry;
	}

	res = ext4_xattr_get(inode, EXT4_XATTR_INDEX_ENCRYPTION,
				 EXT4_XATTR_NAME_ENCRYPTION_CONTEXT,
				 &ctx, sizeof(ctx));
	if (res < 0) {
		if (!DUMMY_ENCRYPTION_ENABLED(sbi))
			return res;
		ctx.contents_encryption_mode = EXT4_ENCRYPTION_MODE_AES_256_XTS;
		ctx.filenames_encryption_mode =
			EXT4_ENCRYPTION_MODE_AES_256_CTS;
		ctx.flags = 0;
	} else if (res != sizeof(ctx))
		return -EINVAL;
	res = 0;

	crypt_info = kmem_cache_alloc(ext4_crypt_info_cachep, GFP_KERNEL);
	if (!crypt_info)
		return -ENOMEM;

	crypt_info->ci_flags = ctx.flags;
	crypt_info->ci_data_mode = ctx.contents_encryption_mode;
	crypt_info->ci_filename_mode = ctx.filenames_encryption_mode;
	crypt_info->ci_ctfm = NULL;
	crypt_info->ci_keyring_key = NULL;
	memcpy(crypt_info->ci_master_key, ctx.master_key_descriptor,
	       sizeof(crypt_info->ci_master_key));
	if (S_ISREG(inode->i_mode))
		mode = crypt_info->ci_data_mode;
	else if (S_ISDIR(inode->i_mode) || S_ISLNK(inode->i_mode))
		mode = crypt_info->ci_filename_mode;
	else
		BUG();
	switch (mode) {
	case EXT4_ENCRYPTION_MODE_AES_256_XTS:
		cipher_str = "xts(aes)";
		break;
	case EXT4_ENCRYPTION_MODE_AES_256_CTS:
		cipher_str = "cts(cbc(aes))";
		break;
	default:
		printk_once(KERN_WARNING
			    "ext4: unsupported key mode %d (ino %u)\n",
			    mode, (unsigned) inode->i_ino);
		res = -ENOKEY;
		goto out;
	}
	if (DUMMY_ENCRYPTION_ENABLED(sbi)) {
		memset(raw_key, 0x42, EXT4_AES_256_XTS_KEY_SIZE);
		goto got_key;
	}
	memcpy(full_key_descriptor, EXT4_KEY_DESC_PREFIX,
	       EXT4_KEY_DESC_PREFIX_SIZE);
	sprintf(full_key_descriptor + EXT4_KEY_DESC_PREFIX_SIZE,
		"%*phN", EXT4_KEY_DESCRIPTOR_SIZE,
		ctx.master_key_descriptor);
	full_key_descriptor[EXT4_KEY_DESC_PREFIX_SIZE +
			    (2 * EXT4_KEY_DESCRIPTOR_SIZE)] = '\0';
	keyring_key = request_key(&key_type_logon, full_key_descriptor, NULL);
	if (IS_ERR(keyring_key)) {
		res = PTR_ERR(keyring_key);
		keyring_key = NULL;
		goto out;
	}
	crypt_info->ci_keyring_key = keyring_key;
<<<<<<< HEAD
	BUG_ON(keyring_key->type != &key_type_logon);
	ukp = user_key_payload(keyring_key);
=======
	if (keyring_key->type != &key_type_logon) {
		printk_once(KERN_WARNING
			    "ext4: key type must be logon\n");
		res = -ENOKEY;
		goto out;
	}
	ukp = ((struct user_key_payload *)keyring_key->payload.data);
>>>>>>> be69e1c1
	if (ukp->datalen != sizeof(struct ext4_encryption_key)) {
		res = -EINVAL;
		goto out;
	}
	master_key = (struct ext4_encryption_key *)ukp->data;
	BUILD_BUG_ON(EXT4_AES_128_ECB_KEY_SIZE !=
		     EXT4_KEY_DERIVATION_NONCE_SIZE);
	if (master_key->size != EXT4_AES_256_XTS_KEY_SIZE) {
		printk_once(KERN_WARNING
			    "ext4: key size incorrect: %d\n",
			    master_key->size);
		res = -ENOKEY;
		goto out;
	}
	res = ext4_derive_key_aes(ctx.nonce, master_key->raw,
				  raw_key);
	if (res)
		goto out;
got_key:
	ctfm = crypto_alloc_ablkcipher(cipher_str, 0, 0);
	if (!ctfm || IS_ERR(ctfm)) {
		res = ctfm ? PTR_ERR(ctfm) : -ENOMEM;
		printk(KERN_DEBUG
		       "%s: error %d (inode %u) allocating crypto tfm\n",
		       __func__, res, (unsigned) inode->i_ino);
		goto out;
	}
	crypt_info->ci_ctfm = ctfm;
	crypto_ablkcipher_clear_flags(ctfm, ~0);
	crypto_tfm_set_flags(crypto_ablkcipher_tfm(ctfm),
			     CRYPTO_TFM_REQ_WEAK_KEY);
	res = crypto_ablkcipher_setkey(ctfm, raw_key,
				       ext4_encryption_key_size(mode));
	if (res)
		goto out;
	memzero_explicit(raw_key, sizeof(raw_key));
	if (cmpxchg(&ei->i_crypt_info, NULL, crypt_info) != NULL) {
		ext4_free_crypt_info(crypt_info);
		goto retry;
	}
	return 0;

out:
	if (res == -ENOKEY)
		res = 0;
	ext4_free_crypt_info(crypt_info);
	memzero_explicit(raw_key, sizeof(raw_key));
	return res;
}

int ext4_has_encryption_key(struct inode *inode)
{
	struct ext4_inode_info *ei = EXT4_I(inode);

	return (ei->i_crypt_info != NULL);
}<|MERGE_RESOLUTION|>--- conflicted
+++ resolved
@@ -207,18 +207,13 @@
 		goto out;
 	}
 	crypt_info->ci_keyring_key = keyring_key;
-<<<<<<< HEAD
-	BUG_ON(keyring_key->type != &key_type_logon);
-	ukp = user_key_payload(keyring_key);
-=======
 	if (keyring_key->type != &key_type_logon) {
 		printk_once(KERN_WARNING
 			    "ext4: key type must be logon\n");
 		res = -ENOKEY;
 		goto out;
 	}
-	ukp = ((struct user_key_payload *)keyring_key->payload.data);
->>>>>>> be69e1c1
+	ukp = user_key_payload(keyring_key);
 	if (ukp->datalen != sizeof(struct ext4_encryption_key)) {
 		res = -EINVAL;
 		goto out;
