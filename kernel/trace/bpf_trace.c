// SPDX-License-Identifier: GPL-2.0
/* Copyright (c) 2011-2015 PLUMgrid, http://plumgrid.com
 * Copyright (c) 2016 Facebook
 */
#include <linux/kernel.h>
#include <linux/types.h>
#include <linux/slab.h>
#include <linux/bpf.h>
#include <linux/bpf_perf_event.h>
#include <linux/btf.h>
#include <linux/filter.h>
#include <linux/uaccess.h>
#include <linux/ctype.h>
#include <linux/kprobes.h>
#include <linux/spinlock.h>
#include <linux/syscalls.h>
#include <linux/error-injection.h>
#include <linux/btf_ids.h>
#include <linux/bpf_lsm.h>

#include <net/bpf_sk_storage.h>

#include <uapi/linux/bpf.h>
#include <uapi/linux/btf.h>

#include <asm/tlb.h>

#include "trace_probe.h"
#include "trace.h"

#define CREATE_TRACE_POINTS
#include "bpf_trace.h"

#define bpf_event_rcu_dereference(p)					\
	rcu_dereference_protected(p, lockdep_is_held(&bpf_event_mutex))

#ifdef CONFIG_MODULES
struct bpf_trace_module {
	struct module *module;
	struct list_head list;
};

static LIST_HEAD(bpf_trace_modules);
static DEFINE_MUTEX(bpf_module_mutex);

static struct bpf_raw_event_map *bpf_get_raw_tracepoint_module(const char *name)
{
	struct bpf_raw_event_map *btp, *ret = NULL;
	struct bpf_trace_module *btm;
	unsigned int i;

	mutex_lock(&bpf_module_mutex);
	list_for_each_entry(btm, &bpf_trace_modules, list) {
		for (i = 0; i < btm->module->num_bpf_raw_events; ++i) {
			btp = &btm->module->bpf_raw_events[i];
			if (!strcmp(btp->tp->name, name)) {
				if (try_module_get(btm->module))
					ret = btp;
				goto out;
			}
		}
	}
out:
	mutex_unlock(&bpf_module_mutex);
	return ret;
}
#else
static struct bpf_raw_event_map *bpf_get_raw_tracepoint_module(const char *name)
{
	return NULL;
}
#endif /* CONFIG_MODULES */

u64 bpf_get_stackid(u64 r1, u64 r2, u64 r3, u64 r4, u64 r5);
u64 bpf_get_stack(u64 r1, u64 r2, u64 r3, u64 r4, u64 r5);

static int bpf_btf_printf_prepare(struct btf_ptr *ptr, u32 btf_ptr_size,
				  u64 flags, const struct btf **btf,
				  s32 *btf_id);

/**
 * trace_call_bpf - invoke BPF program
 * @call: tracepoint event
 * @ctx: opaque context pointer
 *
 * kprobe handlers execute BPF programs via this helper.
 * Can be used from static tracepoints in the future.
 *
 * Return: BPF programs always return an integer which is interpreted by
 * kprobe handler as:
 * 0 - return from kprobe (event is filtered out)
 * 1 - store kprobe event into ring buffer
 * Other values are reserved and currently alias to 1
 */
unsigned int trace_call_bpf(struct trace_event_call *call, void *ctx)
{
	unsigned int ret;

	cant_sleep();

	if (unlikely(__this_cpu_inc_return(bpf_prog_active) != 1)) {
		/*
		 * since some bpf program is already running on this cpu,
		 * don't call into another bpf program (same or different)
		 * and don't send kprobe event into ring-buffer,
		 * so return zero here
		 */
		ret = 0;
		goto out;
	}

	/*
	 * Instead of moving rcu_read_lock/rcu_dereference/rcu_read_unlock
	 * to all call sites, we did a bpf_prog_array_valid() there to check
	 * whether call->prog_array is empty or not, which is
	 * a heuristic to speed up execution.
	 *
	 * If bpf_prog_array_valid() fetched prog_array was
	 * non-NULL, we go into trace_call_bpf() and do the actual
	 * proper rcu_dereference() under RCU lock.
	 * If it turns out that prog_array is NULL then, we bail out.
	 * For the opposite, if the bpf_prog_array_valid() fetched pointer
	 * was NULL, you'll skip the prog_array with the risk of missing
	 * out of events when it was updated in between this and the
	 * rcu_dereference() which is accepted risk.
	 */
	ret = BPF_PROG_RUN_ARRAY_CHECK(call->prog_array, ctx, BPF_PROG_RUN);

 out:
	__this_cpu_dec(bpf_prog_active);

	return ret;
}

#ifdef CONFIG_BPF_KPROBE_OVERRIDE
BPF_CALL_2(bpf_override_return, struct pt_regs *, regs, unsigned long, rc)
{
	regs_set_return_value(regs, rc);
	override_function_with_return(regs);
	return 0;
}

static const struct bpf_func_proto bpf_override_return_proto = {
	.func		= bpf_override_return,
	.gpl_only	= true,
	.ret_type	= RET_INTEGER,
	.arg1_type	= ARG_PTR_TO_CTX,
	.arg2_type	= ARG_ANYTHING,
};
#endif

static __always_inline int
bpf_probe_read_user_common(void *dst, u32 size, const void __user *unsafe_ptr)
{
	int ret;

	ret = copy_from_user_nofault(dst, unsafe_ptr, size);
	if (unlikely(ret < 0))
		memset(dst, 0, size);
	return ret;
}

BPF_CALL_3(bpf_probe_read_user, void *, dst, u32, size,
	   const void __user *, unsafe_ptr)
{
	return bpf_probe_read_user_common(dst, size, unsafe_ptr);
}

const struct bpf_func_proto bpf_probe_read_user_proto = {
	.func		= bpf_probe_read_user,
	.gpl_only	= true,
	.ret_type	= RET_INTEGER,
	.arg1_type	= ARG_PTR_TO_UNINIT_MEM,
	.arg2_type	= ARG_CONST_SIZE_OR_ZERO,
	.arg3_type	= ARG_ANYTHING,
};

static __always_inline int
bpf_probe_read_user_str_common(void *dst, u32 size,
			       const void __user *unsafe_ptr)
{
	int ret;

	/*
	 * NB: We rely on strncpy_from_user() not copying junk past the NUL
	 * terminator into `dst`.
	 *
	 * strncpy_from_user() does long-sized strides in the fast path. If the
	 * strncpy does not mask out the bytes after the NUL in `unsafe_ptr`,
	 * then there could be junk after the NUL in `dst`. If user takes `dst`
	 * and keys a hash map with it, then semantically identical strings can
	 * occupy multiple entries in the map.
	 */
	ret = strncpy_from_user_nofault(dst, unsafe_ptr, size);
	if (unlikely(ret < 0))
		memset(dst, 0, size);
	return ret;
}

BPF_CALL_3(bpf_probe_read_user_str, void *, dst, u32, size,
	   const void __user *, unsafe_ptr)
{
	return bpf_probe_read_user_str_common(dst, size, unsafe_ptr);
}

const struct bpf_func_proto bpf_probe_read_user_str_proto = {
	.func		= bpf_probe_read_user_str,
	.gpl_only	= true,
	.ret_type	= RET_INTEGER,
	.arg1_type	= ARG_PTR_TO_UNINIT_MEM,
	.arg2_type	= ARG_CONST_SIZE_OR_ZERO,
	.arg3_type	= ARG_ANYTHING,
};

static __always_inline int
bpf_probe_read_kernel_common(void *dst, u32 size, const void *unsafe_ptr)
{
	int ret;

	ret = copy_from_kernel_nofault(dst, unsafe_ptr, size);
	if (unlikely(ret < 0))
		memset(dst, 0, size);
	return ret;
}

BPF_CALL_3(bpf_probe_read_kernel, void *, dst, u32, size,
	   const void *, unsafe_ptr)
{
	return bpf_probe_read_kernel_common(dst, size, unsafe_ptr);
}

const struct bpf_func_proto bpf_probe_read_kernel_proto = {
	.func		= bpf_probe_read_kernel,
	.gpl_only	= true,
	.ret_type	= RET_INTEGER,
	.arg1_type	= ARG_PTR_TO_UNINIT_MEM,
	.arg2_type	= ARG_CONST_SIZE_OR_ZERO,
	.arg3_type	= ARG_ANYTHING,
};

static __always_inline int
bpf_probe_read_kernel_str_common(void *dst, u32 size, const void *unsafe_ptr)
{
	int ret;

	/*
	 * The strncpy_from_kernel_nofault() call will likely not fill the
	 * entire buffer, but that's okay in this circumstance as we're probing
	 * arbitrary memory anyway similar to bpf_probe_read_*() and might
	 * as well probe the stack. Thus, memory is explicitly cleared
	 * only in error case, so that improper users ignoring return
	 * code altogether don't copy garbage; otherwise length of string
	 * is returned that can be used for bpf_perf_event_output() et al.
	 */
	ret = strncpy_from_kernel_nofault(dst, unsafe_ptr, size);
	if (unlikely(ret < 0))
		memset(dst, 0, size);
	return ret;
}

BPF_CALL_3(bpf_probe_read_kernel_str, void *, dst, u32, size,
	   const void *, unsafe_ptr)
{
	return bpf_probe_read_kernel_str_common(dst, size, unsafe_ptr);
}

const struct bpf_func_proto bpf_probe_read_kernel_str_proto = {
	.func		= bpf_probe_read_kernel_str,
	.gpl_only	= true,
	.ret_type	= RET_INTEGER,
	.arg1_type	= ARG_PTR_TO_UNINIT_MEM,
	.arg2_type	= ARG_CONST_SIZE_OR_ZERO,
	.arg3_type	= ARG_ANYTHING,
};

#ifdef CONFIG_ARCH_HAS_NON_OVERLAPPING_ADDRESS_SPACE
BPF_CALL_3(bpf_probe_read_compat, void *, dst, u32, size,
	   const void *, unsafe_ptr)
{
	if ((unsigned long)unsafe_ptr < TASK_SIZE) {
		return bpf_probe_read_user_common(dst, size,
				(__force void __user *)unsafe_ptr);
	}
	return bpf_probe_read_kernel_common(dst, size, unsafe_ptr);
}

static const struct bpf_func_proto bpf_probe_read_compat_proto = {
	.func		= bpf_probe_read_compat,
	.gpl_only	= true,
	.ret_type	= RET_INTEGER,
	.arg1_type	= ARG_PTR_TO_UNINIT_MEM,
	.arg2_type	= ARG_CONST_SIZE_OR_ZERO,
	.arg3_type	= ARG_ANYTHING,
};

BPF_CALL_3(bpf_probe_read_compat_str, void *, dst, u32, size,
	   const void *, unsafe_ptr)
{
	if ((unsigned long)unsafe_ptr < TASK_SIZE) {
		return bpf_probe_read_user_str_common(dst, size,
				(__force void __user *)unsafe_ptr);
	}
	return bpf_probe_read_kernel_str_common(dst, size, unsafe_ptr);
}

static const struct bpf_func_proto bpf_probe_read_compat_str_proto = {
	.func		= bpf_probe_read_compat_str,
	.gpl_only	= true,
	.ret_type	= RET_INTEGER,
	.arg1_type	= ARG_PTR_TO_UNINIT_MEM,
	.arg2_type	= ARG_CONST_SIZE_OR_ZERO,
	.arg3_type	= ARG_ANYTHING,
};
#endif /* CONFIG_ARCH_HAS_NON_OVERLAPPING_ADDRESS_SPACE */

BPF_CALL_3(bpf_probe_write_user, void __user *, unsafe_ptr, const void *, src,
	   u32, size)
{
	/*
	 * Ensure we're in user context which is safe for the helper to
	 * run. This helper has no business in a kthread.
	 *
	 * access_ok() should prevent writing to non-user memory, but in
	 * some situations (nommu, temporary switch, etc) access_ok() does
	 * not provide enough validation, hence the check on KERNEL_DS.
	 *
	 * nmi_uaccess_okay() ensures the probe is not run in an interim
	 * state, when the task or mm are switched. This is specifically
	 * required to prevent the use of temporary mm.
	 */

	if (unlikely(in_interrupt() ||
		     current->flags & (PF_KTHREAD | PF_EXITING)))
		return -EPERM;
	if (unlikely(uaccess_kernel()))
		return -EPERM;
	if (unlikely(!nmi_uaccess_okay()))
		return -EPERM;

	return copy_to_user_nofault(unsafe_ptr, src, size);
}

static const struct bpf_func_proto bpf_probe_write_user_proto = {
	.func		= bpf_probe_write_user,
	.gpl_only	= true,
	.ret_type	= RET_INTEGER,
	.arg1_type	= ARG_ANYTHING,
	.arg2_type	= ARG_PTR_TO_MEM,
	.arg3_type	= ARG_CONST_SIZE,
};

static const struct bpf_func_proto *bpf_get_probe_write_proto(void)
{
	if (!capable(CAP_SYS_ADMIN))
		return NULL;

	pr_warn_ratelimited("%s[%d] is installing a program with bpf_probe_write_user helper that may corrupt user memory!",
			    current->comm, task_pid_nr(current));

	return &bpf_probe_write_user_proto;
}

static DEFINE_RAW_SPINLOCK(trace_printk_lock);

#define MAX_TRACE_PRINTK_VARARGS	3
#define BPF_TRACE_PRINTK_SIZE		1024

BPF_CALL_5(bpf_trace_printk, char *, fmt, u32, fmt_size, u64, arg1,
	   u64, arg2, u64, arg3)
{
	u64 args[MAX_TRACE_PRINTK_VARARGS] = { arg1, arg2, arg3 };
	u32 *bin_args;
	static char buf[BPF_TRACE_PRINTK_SIZE];
	unsigned long flags;
	int ret;

	ret = bpf_bprintf_prepare(fmt, fmt_size, args, &bin_args,
				  MAX_TRACE_PRINTK_VARARGS);
	if (ret < 0)
		return ret;

	raw_spin_lock_irqsave(&trace_printk_lock, flags);
	ret = bstr_printf(buf, sizeof(buf), fmt, bin_args);

	trace_bpf_trace_printk(buf);
	raw_spin_unlock_irqrestore(&trace_printk_lock, flags);

	bpf_bprintf_cleanup();

	return ret;
}

static const struct bpf_func_proto bpf_trace_printk_proto = {
	.func		= bpf_trace_printk,
	.gpl_only	= true,
	.ret_type	= RET_INTEGER,
	.arg1_type	= ARG_PTR_TO_MEM,
	.arg2_type	= ARG_CONST_SIZE,
};

const struct bpf_func_proto *bpf_get_trace_printk_proto(void)
{
	/*
	 * This program might be calling bpf_trace_printk,
	 * so enable the associated bpf_trace/bpf_trace_printk event.
	 * Repeat this each time as it is possible a user has
	 * disabled bpf_trace_printk events.  By loading a program
	 * calling bpf_trace_printk() however the user has expressed
	 * the intent to see such events.
	 */
	if (trace_set_clr_event("bpf_trace", "bpf_trace_printk", 1))
		pr_warn_ratelimited("could not enable bpf_trace_printk events");

	return &bpf_trace_printk_proto;
}

#define MAX_SEQ_PRINTF_VARARGS		12

BPF_CALL_5(bpf_seq_printf, struct seq_file *, m, char *, fmt, u32, fmt_size,
	   const void *, data, u32, data_len)
{
	int err, num_args;
	u32 *bin_args;

	if (data_len & 7 || data_len > MAX_SEQ_PRINTF_VARARGS * 8 ||
	    (data_len && !data))
		return -EINVAL;
	num_args = data_len / 8;

	err = bpf_bprintf_prepare(fmt, fmt_size, data, &bin_args, num_args);
	if (err < 0)
		return err;
<<<<<<< HEAD

	seq_bprintf(m, fmt, bin_args);

	bpf_bprintf_cleanup();

=======

	seq_bprintf(m, fmt, bin_args);

	bpf_bprintf_cleanup();

>>>>>>> 8e0eb2fb
	return seq_has_overflowed(m) ? -EOVERFLOW : 0;
}

BTF_ID_LIST_SINGLE(btf_seq_file_ids, struct, seq_file)

static const struct bpf_func_proto bpf_seq_printf_proto = {
	.func		= bpf_seq_printf,
	.gpl_only	= true,
	.ret_type	= RET_INTEGER,
	.arg1_type	= ARG_PTR_TO_BTF_ID,
	.arg1_btf_id	= &btf_seq_file_ids[0],
	.arg2_type	= ARG_PTR_TO_MEM,
	.arg3_type	= ARG_CONST_SIZE,
	.arg4_type      = ARG_PTR_TO_MEM_OR_NULL,
	.arg5_type      = ARG_CONST_SIZE_OR_ZERO,
};

BPF_CALL_3(bpf_seq_write, struct seq_file *, m, const void *, data, u32, len)
{
	return seq_write(m, data, len) ? -EOVERFLOW : 0;
}

static const struct bpf_func_proto bpf_seq_write_proto = {
	.func		= bpf_seq_write,
	.gpl_only	= true,
	.ret_type	= RET_INTEGER,
	.arg1_type	= ARG_PTR_TO_BTF_ID,
	.arg1_btf_id	= &btf_seq_file_ids[0],
	.arg2_type	= ARG_PTR_TO_MEM,
	.arg3_type	= ARG_CONST_SIZE_OR_ZERO,
};

BPF_CALL_4(bpf_seq_printf_btf, struct seq_file *, m, struct btf_ptr *, ptr,
	   u32, btf_ptr_size, u64, flags)
{
	const struct btf *btf;
	s32 btf_id;
	int ret;

	ret = bpf_btf_printf_prepare(ptr, btf_ptr_size, flags, &btf, &btf_id);
	if (ret)
		return ret;

	return btf_type_seq_show_flags(btf, btf_id, ptr->ptr, m, flags);
}

static const struct bpf_func_proto bpf_seq_printf_btf_proto = {
	.func		= bpf_seq_printf_btf,
	.gpl_only	= true,
	.ret_type	= RET_INTEGER,
	.arg1_type	= ARG_PTR_TO_BTF_ID,
	.arg1_btf_id	= &btf_seq_file_ids[0],
	.arg2_type	= ARG_PTR_TO_MEM,
	.arg3_type	= ARG_CONST_SIZE_OR_ZERO,
	.arg4_type	= ARG_ANYTHING,
};

static __always_inline int
get_map_perf_counter(struct bpf_map *map, u64 flags,
		     u64 *value, u64 *enabled, u64 *running)
{
	struct bpf_array *array = container_of(map, struct bpf_array, map);
	unsigned int cpu = smp_processor_id();
	u64 index = flags & BPF_F_INDEX_MASK;
	struct bpf_event_entry *ee;

	if (unlikely(flags & ~(BPF_F_INDEX_MASK)))
		return -EINVAL;
	if (index == BPF_F_CURRENT_CPU)
		index = cpu;
	if (unlikely(index >= array->map.max_entries))
		return -E2BIG;

	ee = READ_ONCE(array->ptrs[index]);
	if (!ee)
		return -ENOENT;

	return perf_event_read_local(ee->event, value, enabled, running);
}

BPF_CALL_2(bpf_perf_event_read, struct bpf_map *, map, u64, flags)
{
	u64 value = 0;
	int err;

	err = get_map_perf_counter(map, flags, &value, NULL, NULL);
	/*
	 * this api is ugly since we miss [-22..-2] range of valid
	 * counter values, but that's uapi
	 */
	if (err)
		return err;
	return value;
}

static const struct bpf_func_proto bpf_perf_event_read_proto = {
	.func		= bpf_perf_event_read,
	.gpl_only	= true,
	.ret_type	= RET_INTEGER,
	.arg1_type	= ARG_CONST_MAP_PTR,
	.arg2_type	= ARG_ANYTHING,
};

BPF_CALL_4(bpf_perf_event_read_value, struct bpf_map *, map, u64, flags,
	   struct bpf_perf_event_value *, buf, u32, size)
{
	int err = -EINVAL;

	if (unlikely(size != sizeof(struct bpf_perf_event_value)))
		goto clear;
	err = get_map_perf_counter(map, flags, &buf->counter, &buf->enabled,
				   &buf->running);
	if (unlikely(err))
		goto clear;
	return 0;
clear:
	memset(buf, 0, size);
	return err;
}

static const struct bpf_func_proto bpf_perf_event_read_value_proto = {
	.func		= bpf_perf_event_read_value,
	.gpl_only	= true,
	.ret_type	= RET_INTEGER,
	.arg1_type	= ARG_CONST_MAP_PTR,
	.arg2_type	= ARG_ANYTHING,
	.arg3_type	= ARG_PTR_TO_UNINIT_MEM,
	.arg4_type	= ARG_CONST_SIZE,
};

static __always_inline u64
__bpf_perf_event_output(struct pt_regs *regs, struct bpf_map *map,
			u64 flags, struct perf_sample_data *sd)
{
	struct bpf_array *array = container_of(map, struct bpf_array, map);
	unsigned int cpu = smp_processor_id();
	u64 index = flags & BPF_F_INDEX_MASK;
	struct bpf_event_entry *ee;
	struct perf_event *event;

	if (index == BPF_F_CURRENT_CPU)
		index = cpu;
	if (unlikely(index >= array->map.max_entries))
		return -E2BIG;

	ee = READ_ONCE(array->ptrs[index]);
	if (!ee)
		return -ENOENT;

	event = ee->event;
	if (unlikely(event->attr.type != PERF_TYPE_SOFTWARE ||
		     event->attr.config != PERF_COUNT_SW_BPF_OUTPUT))
		return -EINVAL;

	if (unlikely(event->oncpu != cpu))
		return -EOPNOTSUPP;

	return perf_event_output(event, sd, regs);
}

/*
 * Support executing tracepoints in normal, irq, and nmi context that each call
 * bpf_perf_event_output
 */
struct bpf_trace_sample_data {
	struct perf_sample_data sds[3];
};

static DEFINE_PER_CPU(struct bpf_trace_sample_data, bpf_trace_sds);
static DEFINE_PER_CPU(int, bpf_trace_nest_level);
BPF_CALL_5(bpf_perf_event_output, struct pt_regs *, regs, struct bpf_map *, map,
	   u64, flags, void *, data, u64, size)
{
	struct bpf_trace_sample_data *sds = this_cpu_ptr(&bpf_trace_sds);
	int nest_level = this_cpu_inc_return(bpf_trace_nest_level);
	struct perf_raw_record raw = {
		.frag = {
			.size = size,
			.data = data,
		},
	};
	struct perf_sample_data *sd;
	int err;

	if (WARN_ON_ONCE(nest_level > ARRAY_SIZE(sds->sds))) {
		err = -EBUSY;
		goto out;
	}

	sd = &sds->sds[nest_level - 1];

	if (unlikely(flags & ~(BPF_F_INDEX_MASK))) {
		err = -EINVAL;
		goto out;
	}

	perf_sample_data_init(sd, 0, 0);
	sd->raw = &raw;

	err = __bpf_perf_event_output(regs, map, flags, sd);

out:
	this_cpu_dec(bpf_trace_nest_level);
	return err;
}

static const struct bpf_func_proto bpf_perf_event_output_proto = {
	.func		= bpf_perf_event_output,
	.gpl_only	= true,
	.ret_type	= RET_INTEGER,
	.arg1_type	= ARG_PTR_TO_CTX,
	.arg2_type	= ARG_CONST_MAP_PTR,
	.arg3_type	= ARG_ANYTHING,
	.arg4_type	= ARG_PTR_TO_MEM,
	.arg5_type	= ARG_CONST_SIZE_OR_ZERO,
};

static DEFINE_PER_CPU(int, bpf_event_output_nest_level);
struct bpf_nested_pt_regs {
	struct pt_regs regs[3];
};
static DEFINE_PER_CPU(struct bpf_nested_pt_regs, bpf_pt_regs);
static DEFINE_PER_CPU(struct bpf_trace_sample_data, bpf_misc_sds);

u64 bpf_event_output(struct bpf_map *map, u64 flags, void *meta, u64 meta_size,
		     void *ctx, u64 ctx_size, bpf_ctx_copy_t ctx_copy)
{
	int nest_level = this_cpu_inc_return(bpf_event_output_nest_level);
	struct perf_raw_frag frag = {
		.copy		= ctx_copy,
		.size		= ctx_size,
		.data		= ctx,
	};
	struct perf_raw_record raw = {
		.frag = {
			{
				.next	= ctx_size ? &frag : NULL,
			},
			.size	= meta_size,
			.data	= meta,
		},
	};
	struct perf_sample_data *sd;
	struct pt_regs *regs;
	u64 ret;

	if (WARN_ON_ONCE(nest_level > ARRAY_SIZE(bpf_misc_sds.sds))) {
		ret = -EBUSY;
		goto out;
	}
	sd = this_cpu_ptr(&bpf_misc_sds.sds[nest_level - 1]);
	regs = this_cpu_ptr(&bpf_pt_regs.regs[nest_level - 1]);

	perf_fetch_caller_regs(regs);
	perf_sample_data_init(sd, 0, 0);
	sd->raw = &raw;

	ret = __bpf_perf_event_output(regs, map, flags, sd);
out:
	this_cpu_dec(bpf_event_output_nest_level);
	return ret;
}

BPF_CALL_0(bpf_get_current_task)
{
	return (long) current;
}

const struct bpf_func_proto bpf_get_current_task_proto = {
	.func		= bpf_get_current_task,
	.gpl_only	= true,
	.ret_type	= RET_INTEGER,
};

BPF_CALL_0(bpf_get_current_task_btf)
{
	return (unsigned long) current;
}

BTF_ID_LIST_SINGLE(bpf_get_current_btf_ids, struct, task_struct)

static const struct bpf_func_proto bpf_get_current_task_btf_proto = {
	.func		= bpf_get_current_task_btf,
	.gpl_only	= true,
	.ret_type	= RET_PTR_TO_BTF_ID,
	.ret_btf_id	= &bpf_get_current_btf_ids[0],
};

BPF_CALL_2(bpf_current_task_under_cgroup, struct bpf_map *, map, u32, idx)
{
	struct bpf_array *array = container_of(map, struct bpf_array, map);
	struct cgroup *cgrp;

	if (unlikely(idx >= array->map.max_entries))
		return -E2BIG;

	cgrp = READ_ONCE(array->ptrs[idx]);
	if (unlikely(!cgrp))
		return -EAGAIN;

	return task_under_cgroup_hierarchy(current, cgrp);
}

static const struct bpf_func_proto bpf_current_task_under_cgroup_proto = {
	.func           = bpf_current_task_under_cgroup,
	.gpl_only       = false,
	.ret_type       = RET_INTEGER,
	.arg1_type      = ARG_CONST_MAP_PTR,
	.arg2_type      = ARG_ANYTHING,
};

struct send_signal_irq_work {
	struct irq_work irq_work;
	struct task_struct *task;
	u32 sig;
	enum pid_type type;
};

static DEFINE_PER_CPU(struct send_signal_irq_work, send_signal_work);

static void do_bpf_send_signal(struct irq_work *entry)
{
	struct send_signal_irq_work *work;

	work = container_of(entry, struct send_signal_irq_work, irq_work);
	group_send_sig_info(work->sig, SEND_SIG_PRIV, work->task, work->type);
}

static int bpf_send_signal_common(u32 sig, enum pid_type type)
{
	struct send_signal_irq_work *work = NULL;

	/* Similar to bpf_probe_write_user, task needs to be
	 * in a sound condition and kernel memory access be
	 * permitted in order to send signal to the current
	 * task.
	 */
	if (unlikely(current->flags & (PF_KTHREAD | PF_EXITING)))
		return -EPERM;
	if (unlikely(uaccess_kernel()))
		return -EPERM;
	if (unlikely(!nmi_uaccess_okay()))
		return -EPERM;

	if (irqs_disabled()) {
		/* Do an early check on signal validity. Otherwise,
		 * the error is lost in deferred irq_work.
		 */
		if (unlikely(!valid_signal(sig)))
			return -EINVAL;

		work = this_cpu_ptr(&send_signal_work);
		if (irq_work_is_busy(&work->irq_work))
			return -EBUSY;

		/* Add the current task, which is the target of sending signal,
		 * to the irq_work. The current task may change when queued
		 * irq works get executed.
		 */
		work->task = current;
		work->sig = sig;
		work->type = type;
		irq_work_queue(&work->irq_work);
		return 0;
	}

	return group_send_sig_info(sig, SEND_SIG_PRIV, current, type);
}

BPF_CALL_1(bpf_send_signal, u32, sig)
{
	return bpf_send_signal_common(sig, PIDTYPE_TGID);
}

static const struct bpf_func_proto bpf_send_signal_proto = {
	.func		= bpf_send_signal,
	.gpl_only	= false,
	.ret_type	= RET_INTEGER,
	.arg1_type	= ARG_ANYTHING,
};

BPF_CALL_1(bpf_send_signal_thread, u32, sig)
{
	return bpf_send_signal_common(sig, PIDTYPE_PID);
}

static const struct bpf_func_proto bpf_send_signal_thread_proto = {
	.func		= bpf_send_signal_thread,
	.gpl_only	= false,
	.ret_type	= RET_INTEGER,
	.arg1_type	= ARG_ANYTHING,
};

BPF_CALL_3(bpf_d_path, struct path *, path, char *, buf, u32, sz)
{
	long len;
	char *p;

	if (!sz)
		return 0;

	p = d_path(path, buf, sz);
	if (IS_ERR(p)) {
		len = PTR_ERR(p);
	} else {
		len = buf + sz - p;
		memmove(buf, p, len);
	}

	return len;
}

BTF_SET_START(btf_allowlist_d_path)
#ifdef CONFIG_SECURITY
BTF_ID(func, security_file_permission)
BTF_ID(func, security_inode_getattr)
BTF_ID(func, security_file_open)
#endif
#ifdef CONFIG_SECURITY_PATH
BTF_ID(func, security_path_truncate)
#endif
BTF_ID(func, vfs_truncate)
BTF_ID(func, vfs_fallocate)
BTF_ID(func, dentry_open)
BTF_ID(func, vfs_getattr)
BTF_ID(func, filp_close)
BTF_SET_END(btf_allowlist_d_path)

static bool bpf_d_path_allowed(const struct bpf_prog *prog)
{
	if (prog->type == BPF_PROG_TYPE_TRACING &&
	    prog->expected_attach_type == BPF_TRACE_ITER)
		return true;

	if (prog->type == BPF_PROG_TYPE_LSM)
		return bpf_lsm_is_sleepable_hook(prog->aux->attach_btf_id);

	return btf_id_set_contains(&btf_allowlist_d_path,
				   prog->aux->attach_btf_id);
}

BTF_ID_LIST_SINGLE(bpf_d_path_btf_ids, struct, path)

static const struct bpf_func_proto bpf_d_path_proto = {
	.func		= bpf_d_path,
	.gpl_only	= false,
	.ret_type	= RET_INTEGER,
	.arg1_type	= ARG_PTR_TO_BTF_ID,
	.arg1_btf_id	= &bpf_d_path_btf_ids[0],
	.arg2_type	= ARG_PTR_TO_MEM,
	.arg3_type	= ARG_CONST_SIZE_OR_ZERO,
	.allowed	= bpf_d_path_allowed,
};

#define BTF_F_ALL	(BTF_F_COMPACT  | BTF_F_NONAME | \
			 BTF_F_PTR_RAW | BTF_F_ZERO)

static int bpf_btf_printf_prepare(struct btf_ptr *ptr, u32 btf_ptr_size,
				  u64 flags, const struct btf **btf,
				  s32 *btf_id)
{
	const struct btf_type *t;

	if (unlikely(flags & ~(BTF_F_ALL)))
		return -EINVAL;

	if (btf_ptr_size != sizeof(struct btf_ptr))
		return -EINVAL;

	*btf = bpf_get_btf_vmlinux();

	if (IS_ERR_OR_NULL(*btf))
		return IS_ERR(*btf) ? PTR_ERR(*btf) : -EINVAL;

	if (ptr->type_id > 0)
		*btf_id = ptr->type_id;
	else
		return -EINVAL;

	if (*btf_id > 0)
		t = btf_type_by_id(*btf, *btf_id);
	if (*btf_id <= 0 || !t)
		return -ENOENT;

	return 0;
}

BPF_CALL_5(bpf_snprintf_btf, char *, str, u32, str_size, struct btf_ptr *, ptr,
	   u32, btf_ptr_size, u64, flags)
{
	const struct btf *btf;
	s32 btf_id;
	int ret;

	ret = bpf_btf_printf_prepare(ptr, btf_ptr_size, flags, &btf, &btf_id);
	if (ret)
		return ret;

	return btf_type_snprintf_show(btf, btf_id, ptr->ptr, str, str_size,
				      flags);
}

const struct bpf_func_proto bpf_snprintf_btf_proto = {
	.func		= bpf_snprintf_btf,
	.gpl_only	= false,
	.ret_type	= RET_INTEGER,
	.arg1_type	= ARG_PTR_TO_MEM,
	.arg2_type	= ARG_CONST_SIZE,
	.arg3_type	= ARG_PTR_TO_MEM,
	.arg4_type	= ARG_CONST_SIZE,
	.arg5_type	= ARG_ANYTHING,
};

const struct bpf_func_proto *
bpf_tracing_func_proto(enum bpf_func_id func_id, const struct bpf_prog *prog)
{
	switch (func_id) {
	case BPF_FUNC_map_lookup_elem:
		return &bpf_map_lookup_elem_proto;
	case BPF_FUNC_map_update_elem:
		return &bpf_map_update_elem_proto;
	case BPF_FUNC_map_delete_elem:
		return &bpf_map_delete_elem_proto;
	case BPF_FUNC_map_push_elem:
		return &bpf_map_push_elem_proto;
	case BPF_FUNC_map_pop_elem:
		return &bpf_map_pop_elem_proto;
	case BPF_FUNC_map_peek_elem:
		return &bpf_map_peek_elem_proto;
	case BPF_FUNC_ktime_get_ns:
		return &bpf_ktime_get_ns_proto;
	case BPF_FUNC_ktime_get_boot_ns:
		return &bpf_ktime_get_boot_ns_proto;
	case BPF_FUNC_ktime_get_coarse_ns:
		return &bpf_ktime_get_coarse_ns_proto;
	case BPF_FUNC_tail_call:
		return &bpf_tail_call_proto;
	case BPF_FUNC_get_current_pid_tgid:
		return &bpf_get_current_pid_tgid_proto;
	case BPF_FUNC_get_current_task:
		return &bpf_get_current_task_proto;
	case BPF_FUNC_get_current_task_btf:
		return &bpf_get_current_task_btf_proto;
	case BPF_FUNC_get_current_uid_gid:
		return &bpf_get_current_uid_gid_proto;
	case BPF_FUNC_get_current_comm:
		return &bpf_get_current_comm_proto;
	case BPF_FUNC_trace_printk:
		return bpf_get_trace_printk_proto();
	case BPF_FUNC_get_smp_processor_id:
		return &bpf_get_smp_processor_id_proto;
	case BPF_FUNC_get_numa_node_id:
		return &bpf_get_numa_node_id_proto;
	case BPF_FUNC_perf_event_read:
		return &bpf_perf_event_read_proto;
	case BPF_FUNC_probe_write_user:
		return bpf_get_probe_write_proto();
	case BPF_FUNC_current_task_under_cgroup:
		return &bpf_current_task_under_cgroup_proto;
	case BPF_FUNC_get_prandom_u32:
		return &bpf_get_prandom_u32_proto;
	case BPF_FUNC_probe_read_user:
		return &bpf_probe_read_user_proto;
	case BPF_FUNC_probe_read_kernel:
		return security_locked_down(LOCKDOWN_BPF_READ) < 0 ?
		       NULL : &bpf_probe_read_kernel_proto;
	case BPF_FUNC_probe_read_user_str:
		return &bpf_probe_read_user_str_proto;
	case BPF_FUNC_probe_read_kernel_str:
		return security_locked_down(LOCKDOWN_BPF_READ) < 0 ?
		       NULL : &bpf_probe_read_kernel_str_proto;
#ifdef CONFIG_ARCH_HAS_NON_OVERLAPPING_ADDRESS_SPACE
	case BPF_FUNC_probe_read:
		return security_locked_down(LOCKDOWN_BPF_READ) < 0 ?
		       NULL : &bpf_probe_read_compat_proto;
	case BPF_FUNC_probe_read_str:
		return security_locked_down(LOCKDOWN_BPF_READ) < 0 ?
		       NULL : &bpf_probe_read_compat_str_proto;
#endif
#ifdef CONFIG_CGROUPS
	case BPF_FUNC_get_current_cgroup_id:
		return &bpf_get_current_cgroup_id_proto;
#endif
	case BPF_FUNC_send_signal:
		return &bpf_send_signal_proto;
	case BPF_FUNC_send_signal_thread:
		return &bpf_send_signal_thread_proto;
	case BPF_FUNC_perf_event_read_value:
		return &bpf_perf_event_read_value_proto;
	case BPF_FUNC_get_ns_current_pid_tgid:
		return &bpf_get_ns_current_pid_tgid_proto;
	case BPF_FUNC_ringbuf_output:
		return &bpf_ringbuf_output_proto;
	case BPF_FUNC_ringbuf_reserve:
		return &bpf_ringbuf_reserve_proto;
	case BPF_FUNC_ringbuf_submit:
		return &bpf_ringbuf_submit_proto;
	case BPF_FUNC_ringbuf_discard:
		return &bpf_ringbuf_discard_proto;
	case BPF_FUNC_ringbuf_query:
		return &bpf_ringbuf_query_proto;
	case BPF_FUNC_jiffies64:
		return &bpf_jiffies64_proto;
	case BPF_FUNC_get_task_stack:
		return &bpf_get_task_stack_proto;
	case BPF_FUNC_copy_from_user:
		return prog->aux->sleepable ? &bpf_copy_from_user_proto : NULL;
	case BPF_FUNC_snprintf_btf:
		return &bpf_snprintf_btf_proto;
	case BPF_FUNC_per_cpu_ptr:
		return &bpf_per_cpu_ptr_proto;
	case BPF_FUNC_this_cpu_ptr:
		return &bpf_this_cpu_ptr_proto;
	case BPF_FUNC_task_storage_get:
		return &bpf_task_storage_get_proto;
	case BPF_FUNC_task_storage_delete:
		return &bpf_task_storage_delete_proto;
	case BPF_FUNC_for_each_map_elem:
		return &bpf_for_each_map_elem_proto;
	case BPF_FUNC_snprintf:
		return &bpf_snprintf_proto;
	default:
		return NULL;
	}
}

static const struct bpf_func_proto *
kprobe_prog_func_proto(enum bpf_func_id func_id, const struct bpf_prog *prog)
{
	switch (func_id) {
	case BPF_FUNC_perf_event_output:
		return &bpf_perf_event_output_proto;
	case BPF_FUNC_get_stackid:
		return &bpf_get_stackid_proto;
	case BPF_FUNC_get_stack:
		return &bpf_get_stack_proto;
#ifdef CONFIG_BPF_KPROBE_OVERRIDE
	case BPF_FUNC_override_return:
		return &bpf_override_return_proto;
#endif
	default:
		return bpf_tracing_func_proto(func_id, prog);
	}
}

/* bpf+kprobe programs can access fields of 'struct pt_regs' */
static bool kprobe_prog_is_valid_access(int off, int size, enum bpf_access_type type,
					const struct bpf_prog *prog,
					struct bpf_insn_access_aux *info)
{
	if (off < 0 || off >= sizeof(struct pt_regs))
		return false;
	if (type != BPF_READ)
		return false;
	if (off % size != 0)
		return false;
	/*
	 * Assertion for 32 bit to make sure last 8 byte access
	 * (BPF_DW) to the last 4 byte member is disallowed.
	 */
	if (off + size > sizeof(struct pt_regs))
		return false;

	return true;
}

const struct bpf_verifier_ops kprobe_verifier_ops = {
	.get_func_proto  = kprobe_prog_func_proto,
	.is_valid_access = kprobe_prog_is_valid_access,
};

const struct bpf_prog_ops kprobe_prog_ops = {
};

BPF_CALL_5(bpf_perf_event_output_tp, void *, tp_buff, struct bpf_map *, map,
	   u64, flags, void *, data, u64, size)
{
	struct pt_regs *regs = *(struct pt_regs **)tp_buff;

	/*
	 * r1 points to perf tracepoint buffer where first 8 bytes are hidden
	 * from bpf program and contain a pointer to 'struct pt_regs'. Fetch it
	 * from there and call the same bpf_perf_event_output() helper inline.
	 */
	return ____bpf_perf_event_output(regs, map, flags, data, size);
}

static const struct bpf_func_proto bpf_perf_event_output_proto_tp = {
	.func		= bpf_perf_event_output_tp,
	.gpl_only	= true,
	.ret_type	= RET_INTEGER,
	.arg1_type	= ARG_PTR_TO_CTX,
	.arg2_type	= ARG_CONST_MAP_PTR,
	.arg3_type	= ARG_ANYTHING,
	.arg4_type	= ARG_PTR_TO_MEM,
	.arg5_type	= ARG_CONST_SIZE_OR_ZERO,
};

BPF_CALL_3(bpf_get_stackid_tp, void *, tp_buff, struct bpf_map *, map,
	   u64, flags)
{
	struct pt_regs *regs = *(struct pt_regs **)tp_buff;

	/*
	 * Same comment as in bpf_perf_event_output_tp(), only that this time
	 * the other helper's function body cannot be inlined due to being
	 * external, thus we need to call raw helper function.
	 */
	return bpf_get_stackid((unsigned long) regs, (unsigned long) map,
			       flags, 0, 0);
}

static const struct bpf_func_proto bpf_get_stackid_proto_tp = {
	.func		= bpf_get_stackid_tp,
	.gpl_only	= true,
	.ret_type	= RET_INTEGER,
	.arg1_type	= ARG_PTR_TO_CTX,
	.arg2_type	= ARG_CONST_MAP_PTR,
	.arg3_type	= ARG_ANYTHING,
};

BPF_CALL_4(bpf_get_stack_tp, void *, tp_buff, void *, buf, u32, size,
	   u64, flags)
{
	struct pt_regs *regs = *(struct pt_regs **)tp_buff;

	return bpf_get_stack((unsigned long) regs, (unsigned long) buf,
			     (unsigned long) size, flags, 0);
}

static const struct bpf_func_proto bpf_get_stack_proto_tp = {
	.func		= bpf_get_stack_tp,
	.gpl_only	= true,
	.ret_type	= RET_INTEGER,
	.arg1_type	= ARG_PTR_TO_CTX,
	.arg2_type	= ARG_PTR_TO_UNINIT_MEM,
	.arg3_type	= ARG_CONST_SIZE_OR_ZERO,
	.arg4_type	= ARG_ANYTHING,
};

static const struct bpf_func_proto *
tp_prog_func_proto(enum bpf_func_id func_id, const struct bpf_prog *prog)
{
	switch (func_id) {
	case BPF_FUNC_perf_event_output:
		return &bpf_perf_event_output_proto_tp;
	case BPF_FUNC_get_stackid:
		return &bpf_get_stackid_proto_tp;
	case BPF_FUNC_get_stack:
		return &bpf_get_stack_proto_tp;
	default:
		return bpf_tracing_func_proto(func_id, prog);
	}
}

static bool tp_prog_is_valid_access(int off, int size, enum bpf_access_type type,
				    const struct bpf_prog *prog,
				    struct bpf_insn_access_aux *info)
{
	if (off < sizeof(void *) || off >= PERF_MAX_TRACE_SIZE)
		return false;
	if (type != BPF_READ)
		return false;
	if (off % size != 0)
		return false;

	BUILD_BUG_ON(PERF_MAX_TRACE_SIZE % sizeof(__u64));
	return true;
}

const struct bpf_verifier_ops tracepoint_verifier_ops = {
	.get_func_proto  = tp_prog_func_proto,
	.is_valid_access = tp_prog_is_valid_access,
};

const struct bpf_prog_ops tracepoint_prog_ops = {
};

BPF_CALL_3(bpf_perf_prog_read_value, struct bpf_perf_event_data_kern *, ctx,
	   struct bpf_perf_event_value *, buf, u32, size)
{
	int err = -EINVAL;

	if (unlikely(size != sizeof(struct bpf_perf_event_value)))
		goto clear;
	err = perf_event_read_local(ctx->event, &buf->counter, &buf->enabled,
				    &buf->running);
	if (unlikely(err))
		goto clear;
	return 0;
clear:
	memset(buf, 0, size);
	return err;
}

static const struct bpf_func_proto bpf_perf_prog_read_value_proto = {
         .func           = bpf_perf_prog_read_value,
         .gpl_only       = true,
         .ret_type       = RET_INTEGER,
         .arg1_type      = ARG_PTR_TO_CTX,
         .arg2_type      = ARG_PTR_TO_UNINIT_MEM,
         .arg3_type      = ARG_CONST_SIZE,
};

BPF_CALL_4(bpf_read_branch_records, struct bpf_perf_event_data_kern *, ctx,
	   void *, buf, u32, size, u64, flags)
{
#ifndef CONFIG_X86
	return -ENOENT;
#else
	static const u32 br_entry_size = sizeof(struct perf_branch_entry);
	struct perf_branch_stack *br_stack = ctx->data->br_stack;
	u32 to_copy;

	if (unlikely(flags & ~BPF_F_GET_BRANCH_RECORDS_SIZE))
		return -EINVAL;

	if (unlikely(!br_stack))
		return -EINVAL;

	if (flags & BPF_F_GET_BRANCH_RECORDS_SIZE)
		return br_stack->nr * br_entry_size;

	if (!buf || (size % br_entry_size != 0))
		return -EINVAL;

	to_copy = min_t(u32, br_stack->nr * br_entry_size, size);
	memcpy(buf, br_stack->entries, to_copy);

	return to_copy;
#endif
}

static const struct bpf_func_proto bpf_read_branch_records_proto = {
	.func           = bpf_read_branch_records,
	.gpl_only       = true,
	.ret_type       = RET_INTEGER,
	.arg1_type      = ARG_PTR_TO_CTX,
	.arg2_type      = ARG_PTR_TO_MEM_OR_NULL,
	.arg3_type      = ARG_CONST_SIZE_OR_ZERO,
	.arg4_type      = ARG_ANYTHING,
};

static const struct bpf_func_proto *
pe_prog_func_proto(enum bpf_func_id func_id, const struct bpf_prog *prog)
{
	switch (func_id) {
	case BPF_FUNC_perf_event_output:
		return &bpf_perf_event_output_proto_tp;
	case BPF_FUNC_get_stackid:
		return &bpf_get_stackid_proto_pe;
	case BPF_FUNC_get_stack:
		return &bpf_get_stack_proto_pe;
	case BPF_FUNC_perf_prog_read_value:
		return &bpf_perf_prog_read_value_proto;
	case BPF_FUNC_read_branch_records:
		return &bpf_read_branch_records_proto;
	default:
		return bpf_tracing_func_proto(func_id, prog);
	}
}

/*
 * bpf_raw_tp_regs are separate from bpf_pt_regs used from skb/xdp
 * to avoid potential recursive reuse issue when/if tracepoints are added
 * inside bpf_*_event_output, bpf_get_stackid and/or bpf_get_stack.
 *
 * Since raw tracepoints run despite bpf_prog_active, support concurrent usage
 * in normal, irq, and nmi context.
 */
struct bpf_raw_tp_regs {
	struct pt_regs regs[3];
};
static DEFINE_PER_CPU(struct bpf_raw_tp_regs, bpf_raw_tp_regs);
static DEFINE_PER_CPU(int, bpf_raw_tp_nest_level);
static struct pt_regs *get_bpf_raw_tp_regs(void)
{
	struct bpf_raw_tp_regs *tp_regs = this_cpu_ptr(&bpf_raw_tp_regs);
	int nest_level = this_cpu_inc_return(bpf_raw_tp_nest_level);

	if (WARN_ON_ONCE(nest_level > ARRAY_SIZE(tp_regs->regs))) {
		this_cpu_dec(bpf_raw_tp_nest_level);
		return ERR_PTR(-EBUSY);
	}

	return &tp_regs->regs[nest_level - 1];
}

static void put_bpf_raw_tp_regs(void)
{
	this_cpu_dec(bpf_raw_tp_nest_level);
}

BPF_CALL_5(bpf_perf_event_output_raw_tp, struct bpf_raw_tracepoint_args *, args,
	   struct bpf_map *, map, u64, flags, void *, data, u64, size)
{
	struct pt_regs *regs = get_bpf_raw_tp_regs();
	int ret;

	if (IS_ERR(regs))
		return PTR_ERR(regs);

	perf_fetch_caller_regs(regs);
	ret = ____bpf_perf_event_output(regs, map, flags, data, size);

	put_bpf_raw_tp_regs();
	return ret;
}

static const struct bpf_func_proto bpf_perf_event_output_proto_raw_tp = {
	.func		= bpf_perf_event_output_raw_tp,
	.gpl_only	= true,
	.ret_type	= RET_INTEGER,
	.arg1_type	= ARG_PTR_TO_CTX,
	.arg2_type	= ARG_CONST_MAP_PTR,
	.arg3_type	= ARG_ANYTHING,
	.arg4_type	= ARG_PTR_TO_MEM,
	.arg5_type	= ARG_CONST_SIZE_OR_ZERO,
};

extern const struct bpf_func_proto bpf_skb_output_proto;
extern const struct bpf_func_proto bpf_xdp_output_proto;

BPF_CALL_3(bpf_get_stackid_raw_tp, struct bpf_raw_tracepoint_args *, args,
	   struct bpf_map *, map, u64, flags)
{
	struct pt_regs *regs = get_bpf_raw_tp_regs();
	int ret;

	if (IS_ERR(regs))
		return PTR_ERR(regs);

	perf_fetch_caller_regs(regs);
	/* similar to bpf_perf_event_output_tp, but pt_regs fetched differently */
	ret = bpf_get_stackid((unsigned long) regs, (unsigned long) map,
			      flags, 0, 0);
	put_bpf_raw_tp_regs();
	return ret;
}

static const struct bpf_func_proto bpf_get_stackid_proto_raw_tp = {
	.func		= bpf_get_stackid_raw_tp,
	.gpl_only	= true,
	.ret_type	= RET_INTEGER,
	.arg1_type	= ARG_PTR_TO_CTX,
	.arg2_type	= ARG_CONST_MAP_PTR,
	.arg3_type	= ARG_ANYTHING,
};

BPF_CALL_4(bpf_get_stack_raw_tp, struct bpf_raw_tracepoint_args *, args,
	   void *, buf, u32, size, u64, flags)
{
	struct pt_regs *regs = get_bpf_raw_tp_regs();
	int ret;

	if (IS_ERR(regs))
		return PTR_ERR(regs);

	perf_fetch_caller_regs(regs);
	ret = bpf_get_stack((unsigned long) regs, (unsigned long) buf,
			    (unsigned long) size, flags, 0);
	put_bpf_raw_tp_regs();
	return ret;
}

static const struct bpf_func_proto bpf_get_stack_proto_raw_tp = {
	.func		= bpf_get_stack_raw_tp,
	.gpl_only	= true,
	.ret_type	= RET_INTEGER,
	.arg1_type	= ARG_PTR_TO_CTX,
	.arg2_type	= ARG_PTR_TO_MEM,
	.arg3_type	= ARG_CONST_SIZE_OR_ZERO,
	.arg4_type	= ARG_ANYTHING,
};

static const struct bpf_func_proto *
raw_tp_prog_func_proto(enum bpf_func_id func_id, const struct bpf_prog *prog)
{
	switch (func_id) {
	case BPF_FUNC_perf_event_output:
		return &bpf_perf_event_output_proto_raw_tp;
	case BPF_FUNC_get_stackid:
		return &bpf_get_stackid_proto_raw_tp;
	case BPF_FUNC_get_stack:
		return &bpf_get_stack_proto_raw_tp;
	default:
		return bpf_tracing_func_proto(func_id, prog);
	}
}

const struct bpf_func_proto *
tracing_prog_func_proto(enum bpf_func_id func_id, const struct bpf_prog *prog)
{
	switch (func_id) {
#ifdef CONFIG_NET
	case BPF_FUNC_skb_output:
		return &bpf_skb_output_proto;
	case BPF_FUNC_xdp_output:
		return &bpf_xdp_output_proto;
	case BPF_FUNC_skc_to_tcp6_sock:
		return &bpf_skc_to_tcp6_sock_proto;
	case BPF_FUNC_skc_to_tcp_sock:
		return &bpf_skc_to_tcp_sock_proto;
	case BPF_FUNC_skc_to_tcp_timewait_sock:
		return &bpf_skc_to_tcp_timewait_sock_proto;
	case BPF_FUNC_skc_to_tcp_request_sock:
		return &bpf_skc_to_tcp_request_sock_proto;
	case BPF_FUNC_skc_to_udp6_sock:
		return &bpf_skc_to_udp6_sock_proto;
	case BPF_FUNC_sk_storage_get:
		return &bpf_sk_storage_get_tracing_proto;
	case BPF_FUNC_sk_storage_delete:
		return &bpf_sk_storage_delete_tracing_proto;
	case BPF_FUNC_sock_from_file:
		return &bpf_sock_from_file_proto;
	case BPF_FUNC_get_socket_cookie:
		return &bpf_get_socket_ptr_cookie_proto;
#endif
	case BPF_FUNC_seq_printf:
		return prog->expected_attach_type == BPF_TRACE_ITER ?
		       &bpf_seq_printf_proto :
		       NULL;
	case BPF_FUNC_seq_write:
		return prog->expected_attach_type == BPF_TRACE_ITER ?
		       &bpf_seq_write_proto :
		       NULL;
	case BPF_FUNC_seq_printf_btf:
		return prog->expected_attach_type == BPF_TRACE_ITER ?
		       &bpf_seq_printf_btf_proto :
		       NULL;
	case BPF_FUNC_d_path:
		return &bpf_d_path_proto;
	default:
		return raw_tp_prog_func_proto(func_id, prog);
	}
}

static bool raw_tp_prog_is_valid_access(int off, int size,
					enum bpf_access_type type,
					const struct bpf_prog *prog,
					struct bpf_insn_access_aux *info)
{
	if (off < 0 || off >= sizeof(__u64) * MAX_BPF_FUNC_ARGS)
		return false;
	if (type != BPF_READ)
		return false;
	if (off % size != 0)
		return false;
	return true;
}

static bool tracing_prog_is_valid_access(int off, int size,
					 enum bpf_access_type type,
					 const struct bpf_prog *prog,
					 struct bpf_insn_access_aux *info)
{
	if (off < 0 || off >= sizeof(__u64) * MAX_BPF_FUNC_ARGS)
		return false;
	if (type != BPF_READ)
		return false;
	if (off % size != 0)
		return false;
	return btf_ctx_access(off, size, type, prog, info);
}

int __weak bpf_prog_test_run_tracing(struct bpf_prog *prog,
				     const union bpf_attr *kattr,
				     union bpf_attr __user *uattr)
{
	return -ENOTSUPP;
}

const struct bpf_verifier_ops raw_tracepoint_verifier_ops = {
	.get_func_proto  = raw_tp_prog_func_proto,
	.is_valid_access = raw_tp_prog_is_valid_access,
};

const struct bpf_prog_ops raw_tracepoint_prog_ops = {
#ifdef CONFIG_NET
	.test_run = bpf_prog_test_run_raw_tp,
#endif
};

const struct bpf_verifier_ops tracing_verifier_ops = {
	.get_func_proto  = tracing_prog_func_proto,
	.is_valid_access = tracing_prog_is_valid_access,
};

const struct bpf_prog_ops tracing_prog_ops = {
	.test_run = bpf_prog_test_run_tracing,
};

static bool raw_tp_writable_prog_is_valid_access(int off, int size,
						 enum bpf_access_type type,
						 const struct bpf_prog *prog,
						 struct bpf_insn_access_aux *info)
{
	if (off == 0) {
		if (size != sizeof(u64) || type != BPF_READ)
			return false;
		info->reg_type = PTR_TO_TP_BUFFER;
	}
	return raw_tp_prog_is_valid_access(off, size, type, prog, info);
}

const struct bpf_verifier_ops raw_tracepoint_writable_verifier_ops = {
	.get_func_proto  = raw_tp_prog_func_proto,
	.is_valid_access = raw_tp_writable_prog_is_valid_access,
};

const struct bpf_prog_ops raw_tracepoint_writable_prog_ops = {
};

static bool pe_prog_is_valid_access(int off, int size, enum bpf_access_type type,
				    const struct bpf_prog *prog,
				    struct bpf_insn_access_aux *info)
{
	const int size_u64 = sizeof(u64);

	if (off < 0 || off >= sizeof(struct bpf_perf_event_data))
		return false;
	if (type != BPF_READ)
		return false;
	if (off % size != 0) {
		if (sizeof(unsigned long) != 4)
			return false;
		if (size != 8)
			return false;
		if (off % size != 4)
			return false;
	}

	switch (off) {
	case bpf_ctx_range(struct bpf_perf_event_data, sample_period):
		bpf_ctx_record_field_size(info, size_u64);
		if (!bpf_ctx_narrow_access_ok(off, size, size_u64))
			return false;
		break;
	case bpf_ctx_range(struct bpf_perf_event_data, addr):
		bpf_ctx_record_field_size(info, size_u64);
		if (!bpf_ctx_narrow_access_ok(off, size, size_u64))
			return false;
		break;
	default:
		if (size != sizeof(long))
			return false;
	}

	return true;
}

static u32 pe_prog_convert_ctx_access(enum bpf_access_type type,
				      const struct bpf_insn *si,
				      struct bpf_insn *insn_buf,
				      struct bpf_prog *prog, u32 *target_size)
{
	struct bpf_insn *insn = insn_buf;

	switch (si->off) {
	case offsetof(struct bpf_perf_event_data, sample_period):
		*insn++ = BPF_LDX_MEM(BPF_FIELD_SIZEOF(struct bpf_perf_event_data_kern,
						       data), si->dst_reg, si->src_reg,
				      offsetof(struct bpf_perf_event_data_kern, data));
		*insn++ = BPF_LDX_MEM(BPF_DW, si->dst_reg, si->dst_reg,
				      bpf_target_off(struct perf_sample_data, period, 8,
						     target_size));
		break;
	case offsetof(struct bpf_perf_event_data, addr):
		*insn++ = BPF_LDX_MEM(BPF_FIELD_SIZEOF(struct bpf_perf_event_data_kern,
						       data), si->dst_reg, si->src_reg,
				      offsetof(struct bpf_perf_event_data_kern, data));
		*insn++ = BPF_LDX_MEM(BPF_DW, si->dst_reg, si->dst_reg,
				      bpf_target_off(struct perf_sample_data, addr, 8,
						     target_size));
		break;
	default:
		*insn++ = BPF_LDX_MEM(BPF_FIELD_SIZEOF(struct bpf_perf_event_data_kern,
						       regs), si->dst_reg, si->src_reg,
				      offsetof(struct bpf_perf_event_data_kern, regs));
		*insn++ = BPF_LDX_MEM(BPF_SIZEOF(long), si->dst_reg, si->dst_reg,
				      si->off);
		break;
	}

	return insn - insn_buf;
}

const struct bpf_verifier_ops perf_event_verifier_ops = {
	.get_func_proto		= pe_prog_func_proto,
	.is_valid_access	= pe_prog_is_valid_access,
	.convert_ctx_access	= pe_prog_convert_ctx_access,
};

const struct bpf_prog_ops perf_event_prog_ops = {
};

static DEFINE_MUTEX(bpf_event_mutex);

#define BPF_TRACE_MAX_PROGS 64

int perf_event_attach_bpf_prog(struct perf_event *event,
			       struct bpf_prog *prog)
{
	struct bpf_prog_array *old_array;
	struct bpf_prog_array *new_array;
	int ret = -EEXIST;

	/*
	 * Kprobe override only works if they are on the function entry,
	 * and only if they are on the opt-in list.
	 */
	if (prog->kprobe_override &&
	    (!trace_kprobe_on_func_entry(event->tp_event) ||
	     !trace_kprobe_error_injectable(event->tp_event)))
		return -EINVAL;

	mutex_lock(&bpf_event_mutex);

	if (event->prog)
		goto unlock;

	old_array = bpf_event_rcu_dereference(event->tp_event->prog_array);
	if (old_array &&
	    bpf_prog_array_length(old_array) >= BPF_TRACE_MAX_PROGS) {
		ret = -E2BIG;
		goto unlock;
	}

	ret = bpf_prog_array_copy(old_array, NULL, prog, &new_array);
	if (ret < 0)
		goto unlock;

	/* set the new array to event->tp_event and set event->prog */
	event->prog = prog;
	rcu_assign_pointer(event->tp_event->prog_array, new_array);
	bpf_prog_array_free(old_array);

unlock:
	mutex_unlock(&bpf_event_mutex);
	return ret;
}

void perf_event_detach_bpf_prog(struct perf_event *event)
{
	struct bpf_prog_array *old_array;
	struct bpf_prog_array *new_array;
	int ret;

	mutex_lock(&bpf_event_mutex);

	if (!event->prog)
		goto unlock;

	old_array = bpf_event_rcu_dereference(event->tp_event->prog_array);
	ret = bpf_prog_array_copy(old_array, event->prog, NULL, &new_array);
	if (ret == -ENOENT)
		goto unlock;
	if (ret < 0) {
		bpf_prog_array_delete_safe(old_array, event->prog);
	} else {
		rcu_assign_pointer(event->tp_event->prog_array, new_array);
		bpf_prog_array_free(old_array);
	}

	bpf_prog_put(event->prog);
	event->prog = NULL;

unlock:
	mutex_unlock(&bpf_event_mutex);
}

int perf_event_query_prog_array(struct perf_event *event, void __user *info)
{
	struct perf_event_query_bpf __user *uquery = info;
	struct perf_event_query_bpf query = {};
	struct bpf_prog_array *progs;
	u32 *ids, prog_cnt, ids_len;
	int ret;

	if (!perfmon_capable())
		return -EPERM;
	if (event->attr.type != PERF_TYPE_TRACEPOINT)
		return -EINVAL;
	if (copy_from_user(&query, uquery, sizeof(query)))
		return -EFAULT;

	ids_len = query.ids_len;
	if (ids_len > BPF_TRACE_MAX_PROGS)
		return -E2BIG;
	ids = kcalloc(ids_len, sizeof(u32), GFP_USER | __GFP_NOWARN);
	if (!ids)
		return -ENOMEM;
	/*
	 * The above kcalloc returns ZERO_SIZE_PTR when ids_len = 0, which
	 * is required when user only wants to check for uquery->prog_cnt.
	 * There is no need to check for it since the case is handled
	 * gracefully in bpf_prog_array_copy_info.
	 */

	mutex_lock(&bpf_event_mutex);
	progs = bpf_event_rcu_dereference(event->tp_event->prog_array);
	ret = bpf_prog_array_copy_info(progs, ids, ids_len, &prog_cnt);
	mutex_unlock(&bpf_event_mutex);

	if (copy_to_user(&uquery->prog_cnt, &prog_cnt, sizeof(prog_cnt)) ||
	    copy_to_user(uquery->ids, ids, ids_len * sizeof(u32)))
		ret = -EFAULT;

	kfree(ids);
	return ret;
}

extern struct bpf_raw_event_map __start__bpf_raw_tp[];
extern struct bpf_raw_event_map __stop__bpf_raw_tp[];

struct bpf_raw_event_map *bpf_get_raw_tracepoint(const char *name)
{
	struct bpf_raw_event_map *btp = __start__bpf_raw_tp;

	for (; btp < __stop__bpf_raw_tp; btp++) {
		if (!strcmp(btp->tp->name, name))
			return btp;
	}

	return bpf_get_raw_tracepoint_module(name);
}

void bpf_put_raw_tracepoint(struct bpf_raw_event_map *btp)
{
	struct module *mod;

	preempt_disable();
	mod = __module_address((unsigned long)btp);
	module_put(mod);
	preempt_enable();
}

static __always_inline
void __bpf_trace_run(struct bpf_prog *prog, u64 *args)
{
	cant_sleep();
	rcu_read_lock();
	(void) BPF_PROG_RUN(prog, args);
	rcu_read_unlock();
}

#define UNPACK(...)			__VA_ARGS__
#define REPEAT_1(FN, DL, X, ...)	FN(X)
#define REPEAT_2(FN, DL, X, ...)	FN(X) UNPACK DL REPEAT_1(FN, DL, __VA_ARGS__)
#define REPEAT_3(FN, DL, X, ...)	FN(X) UNPACK DL REPEAT_2(FN, DL, __VA_ARGS__)
#define REPEAT_4(FN, DL, X, ...)	FN(X) UNPACK DL REPEAT_3(FN, DL, __VA_ARGS__)
#define REPEAT_5(FN, DL, X, ...)	FN(X) UNPACK DL REPEAT_4(FN, DL, __VA_ARGS__)
#define REPEAT_6(FN, DL, X, ...)	FN(X) UNPACK DL REPEAT_5(FN, DL, __VA_ARGS__)
#define REPEAT_7(FN, DL, X, ...)	FN(X) UNPACK DL REPEAT_6(FN, DL, __VA_ARGS__)
#define REPEAT_8(FN, DL, X, ...)	FN(X) UNPACK DL REPEAT_7(FN, DL, __VA_ARGS__)
#define REPEAT_9(FN, DL, X, ...)	FN(X) UNPACK DL REPEAT_8(FN, DL, __VA_ARGS__)
#define REPEAT_10(FN, DL, X, ...)	FN(X) UNPACK DL REPEAT_9(FN, DL, __VA_ARGS__)
#define REPEAT_11(FN, DL, X, ...)	FN(X) UNPACK DL REPEAT_10(FN, DL, __VA_ARGS__)
#define REPEAT_12(FN, DL, X, ...)	FN(X) UNPACK DL REPEAT_11(FN, DL, __VA_ARGS__)
#define REPEAT(X, FN, DL, ...)		REPEAT_##X(FN, DL, __VA_ARGS__)

#define SARG(X)		u64 arg##X
#define COPY(X)		args[X] = arg##X

#define __DL_COM	(,)
#define __DL_SEM	(;)

#define __SEQ_0_11	0, 1, 2, 3, 4, 5, 6, 7, 8, 9, 10, 11

#define BPF_TRACE_DEFN_x(x)						\
	void bpf_trace_run##x(struct bpf_prog *prog,			\
			      REPEAT(x, SARG, __DL_COM, __SEQ_0_11))	\
	{								\
		u64 args[x];						\
		REPEAT(x, COPY, __DL_SEM, __SEQ_0_11);			\
		__bpf_trace_run(prog, args);				\
	}								\
	EXPORT_SYMBOL_GPL(bpf_trace_run##x)
BPF_TRACE_DEFN_x(1);
BPF_TRACE_DEFN_x(2);
BPF_TRACE_DEFN_x(3);
BPF_TRACE_DEFN_x(4);
BPF_TRACE_DEFN_x(5);
BPF_TRACE_DEFN_x(6);
BPF_TRACE_DEFN_x(7);
BPF_TRACE_DEFN_x(8);
BPF_TRACE_DEFN_x(9);
BPF_TRACE_DEFN_x(10);
BPF_TRACE_DEFN_x(11);
BPF_TRACE_DEFN_x(12);

static int __bpf_probe_register(struct bpf_raw_event_map *btp, struct bpf_prog *prog)
{
	struct tracepoint *tp = btp->tp;

	/*
	 * check that program doesn't access arguments beyond what's
	 * available in this tracepoint
	 */
	if (prog->aux->max_ctx_offset > btp->num_args * sizeof(u64))
		return -EINVAL;

	if (prog->aux->max_tp_access > btp->writable_size)
		return -EINVAL;

	return tracepoint_probe_register(tp, (void *)btp->bpf_func, prog);
}

int bpf_probe_register(struct bpf_raw_event_map *btp, struct bpf_prog *prog)
{
	return __bpf_probe_register(btp, prog);
}

int bpf_probe_unregister(struct bpf_raw_event_map *btp, struct bpf_prog *prog)
{
	return tracepoint_probe_unregister(btp->tp, (void *)btp->bpf_func, prog);
}

int bpf_get_perf_event_info(const struct perf_event *event, u32 *prog_id,
			    u32 *fd_type, const char **buf,
			    u64 *probe_offset, u64 *probe_addr)
{
	bool is_tracepoint, is_syscall_tp;
	struct bpf_prog *prog;
	int flags, err = 0;

	prog = event->prog;
	if (!prog)
		return -ENOENT;

	/* not supporting BPF_PROG_TYPE_PERF_EVENT yet */
	if (prog->type == BPF_PROG_TYPE_PERF_EVENT)
		return -EOPNOTSUPP;

	*prog_id = prog->aux->id;
	flags = event->tp_event->flags;
	is_tracepoint = flags & TRACE_EVENT_FL_TRACEPOINT;
	is_syscall_tp = is_syscall_trace_event(event->tp_event);

	if (is_tracepoint || is_syscall_tp) {
		*buf = is_tracepoint ? event->tp_event->tp->name
				     : event->tp_event->name;
		*fd_type = BPF_FD_TYPE_TRACEPOINT;
		*probe_offset = 0x0;
		*probe_addr = 0x0;
	} else {
		/* kprobe/uprobe */
		err = -EOPNOTSUPP;
#ifdef CONFIG_KPROBE_EVENTS
		if (flags & TRACE_EVENT_FL_KPROBE)
			err = bpf_get_kprobe_info(event, fd_type, buf,
						  probe_offset, probe_addr,
						  event->attr.type == PERF_TYPE_TRACEPOINT);
#endif
#ifdef CONFIG_UPROBE_EVENTS
		if (flags & TRACE_EVENT_FL_UPROBE)
			err = bpf_get_uprobe_info(event, fd_type, buf,
						  probe_offset,
						  event->attr.type == PERF_TYPE_TRACEPOINT);
#endif
	}

	return err;
}

static int __init send_signal_irq_work_init(void)
{
	int cpu;
	struct send_signal_irq_work *work;

	for_each_possible_cpu(cpu) {
		work = per_cpu_ptr(&send_signal_work, cpu);
		init_irq_work(&work->irq_work, do_bpf_send_signal);
	}
	return 0;
}

subsys_initcall(send_signal_irq_work_init);

#ifdef CONFIG_MODULES
static int bpf_event_notify(struct notifier_block *nb, unsigned long op,
			    void *module)
{
	struct bpf_trace_module *btm, *tmp;
	struct module *mod = module;
	int ret = 0;

	if (mod->num_bpf_raw_events == 0 ||
	    (op != MODULE_STATE_COMING && op != MODULE_STATE_GOING))
		goto out;

	mutex_lock(&bpf_module_mutex);

	switch (op) {
	case MODULE_STATE_COMING:
		btm = kzalloc(sizeof(*btm), GFP_KERNEL);
		if (btm) {
			btm->module = module;
			list_add(&btm->list, &bpf_trace_modules);
		} else {
			ret = -ENOMEM;
		}
		break;
	case MODULE_STATE_GOING:
		list_for_each_entry_safe(btm, tmp, &bpf_trace_modules, list) {
			if (btm->module == module) {
				list_del(&btm->list);
				kfree(btm);
				break;
			}
		}
		break;
	}

	mutex_unlock(&bpf_module_mutex);

out:
	return notifier_from_errno(ret);
}

static struct notifier_block bpf_module_nb = {
	.notifier_call = bpf_event_notify,
};

static int __init bpf_event_init(void)
{
	register_module_notifier(&bpf_module_nb);
	return 0;
}

fs_initcall(bpf_event_init);
#endif /* CONFIG_MODULES */<|MERGE_RESOLUTION|>--- conflicted
+++ resolved
@@ -430,19 +430,11 @@
 	err = bpf_bprintf_prepare(fmt, fmt_size, data, &bin_args, num_args);
 	if (err < 0)
 		return err;
-<<<<<<< HEAD
 
 	seq_bprintf(m, fmt, bin_args);
 
 	bpf_bprintf_cleanup();
 
-=======
-
-	seq_bprintf(m, fmt, bin_args);
-
-	bpf_bprintf_cleanup();
-
->>>>>>> 8e0eb2fb
 	return seq_has_overflowed(m) ? -EOVERFLOW : 0;
 }
 
