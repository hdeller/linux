--- conflicted
+++ resolved
@@ -193,11 +193,7 @@
 					fib6_destroying:1,
 					offload:1,
 					trap:1,
-<<<<<<< HEAD
-					unused:1;
-=======
 					unused:2;
->>>>>>> 04d5ce62
 
 	struct rcu_head			rcu;
 	struct nexthop			*nh;
