/* SPDX-License-Identifier: GPL-2.0 */
#ifndef _LINUX_BLKDEV_H
#define _LINUX_BLKDEV_H

#include <linux/sched.h>
#include <linux/sched/clock.h>

#ifdef CONFIG_BLOCK

#include <linux/major.h>
#include <linux/genhd.h>
#include <linux/list.h>
#include <linux/llist.h>
#include <linux/timer.h>
#include <linux/workqueue.h>
#include <linux/pagemap.h>
#include <linux/backing-dev-defs.h>
#include <linux/wait.h>
#include <linux/mempool.h>
#include <linux/pfn.h>
#include <linux/bio.h>
#include <linux/stringify.h>
#include <linux/gfp.h>
#include <linux/bsg.h>
#include <linux/smp.h>
#include <linux/rcupdate.h>
#include <linux/percpu-refcount.h>
#include <linux/scatterlist.h>
#include <linux/blkzoned.h>

struct module;
struct scsi_ioctl_command;

struct request_queue;
struct elevator_queue;
struct blk_trace;
struct request;
struct sg_io_hdr;
struct bsg_job;
struct blkcg_gq;
struct blk_flush_queue;
struct pr_ops;
struct rq_qos;
struct blk_queue_stats;
struct blk_stat_callback;

#define BLKDEV_MIN_RQ	4
#define BLKDEV_MAX_RQ	128	/* Default maximum */

/* Must be consistent with blk_mq_poll_stats_bkt() */
#define BLK_MQ_POLL_STATS_BKTS 16

/* Doing classic polling */
#define BLK_MQ_POLL_CLASSIC -1

/*
 * Maximum number of blkcg policies allowed to be registered concurrently.
 * Defined here to simplify include dependency.
 */
#define BLKCG_MAX_POLS		5

typedef void (rq_end_io_fn)(struct request *, blk_status_t);

/*
 * request flags */
typedef __u32 __bitwise req_flags_t;

/* elevator knows about this request */
#define RQF_SORTED		((__force req_flags_t)(1 << 0))
/* drive already may have started this one */
#define RQF_STARTED		((__force req_flags_t)(1 << 1))
/* may not be passed by ioscheduler */
#define RQF_SOFTBARRIER		((__force req_flags_t)(1 << 3))
/* request for flush sequence */
#define RQF_FLUSH_SEQ		((__force req_flags_t)(1 << 4))
/* merge of different types, fail separately */
#define RQF_MIXED_MERGE		((__force req_flags_t)(1 << 5))
/* track inflight for MQ */
#define RQF_MQ_INFLIGHT		((__force req_flags_t)(1 << 6))
/* don't call prep for this one */
#define RQF_DONTPREP		((__force req_flags_t)(1 << 7))
/* set for "ide_preempt" requests and also for requests for which the SCSI
   "quiesce" state must be ignored. */
#define RQF_PREEMPT		((__force req_flags_t)(1 << 8))
/* contains copies of user pages */
#define RQF_COPY_USER		((__force req_flags_t)(1 << 9))
/* vaguely specified driver internal error.  Ignored by the block layer */
#define RQF_FAILED		((__force req_flags_t)(1 << 10))
/* don't warn about errors */
#define RQF_QUIET		((__force req_flags_t)(1 << 11))
/* elevator private data attached */
#define RQF_ELVPRIV		((__force req_flags_t)(1 << 12))
/* account into disk and partition IO statistics */
#define RQF_IO_STAT		((__force req_flags_t)(1 << 13))
/* request came from our alloc pool */
#define RQF_ALLOCED		((__force req_flags_t)(1 << 14))
/* runtime pm request */
#define RQF_PM			((__force req_flags_t)(1 << 15))
/* on IO scheduler merge hash */
#define RQF_HASHED		((__force req_flags_t)(1 << 16))
/* track IO completion time */
#define RQF_STATS		((__force req_flags_t)(1 << 17))
/* Look at ->special_vec for the actual data payload instead of the
   bio chain. */
#define RQF_SPECIAL_PAYLOAD	((__force req_flags_t)(1 << 18))
/* The per-zone write lock is held for this request */
#define RQF_ZONE_WRITE_LOCKED	((__force req_flags_t)(1 << 19))
/* already slept for hybrid poll */
#define RQF_MQ_POLL_SLEPT	((__force req_flags_t)(1 << 20))
/* ->timeout has been called, don't expire again */
#define RQF_TIMED_OUT		((__force req_flags_t)(1 << 21))

/* flags that prevent us from merging requests: */
#define RQF_NOMERGE_FLAGS \
	(RQF_STARTED | RQF_SOFTBARRIER | RQF_FLUSH_SEQ | RQF_SPECIAL_PAYLOAD)

/*
 * Request state for blk-mq.
 */
enum mq_rq_state {
	MQ_RQ_IDLE		= 0,
	MQ_RQ_IN_FLIGHT		= 1,
	MQ_RQ_COMPLETE		= 2,
};

/*
 * Try to put the fields that are referenced together in the same cacheline.
 *
 * If you modify this structure, make sure to update blk_rq_init() and
 * especially blk_mq_rq_ctx_init() to take care of the added fields.
 */
struct request {
	struct request_queue *q;
	struct blk_mq_ctx *mq_ctx;
	struct blk_mq_hw_ctx *mq_hctx;

	unsigned int cmd_flags;		/* op and common flags */
	req_flags_t rq_flags;

	int internal_tag;

	/* the following two fields are internal, NEVER access directly */
	unsigned int __data_len;	/* total data len */
	int tag;
	sector_t __sector;		/* sector cursor */

	struct bio *bio;
	struct bio *biotail;

	struct list_head queuelist;

	/*
	 * The hash is used inside the scheduler, and killed once the
	 * request reaches the dispatch list. The ipi_list is only used
	 * to queue the request for softirq completion, which is long
	 * after the request has been unhashed (and even removed from
	 * the dispatch list).
	 */
	union {
		struct hlist_node hash;	/* merge hash */
		struct list_head ipi_list;
	};

	/*
	 * The rb_node is only used inside the io scheduler, requests
	 * are pruned when moved to the dispatch queue. So let the
	 * completion_data share space with the rb_node.
	 */
	union {
		struct rb_node rb_node;	/* sort/lookup */
		struct bio_vec special_vec;
		void *completion_data;
		int error_count; /* for legacy drivers, don't use */
	};

	/*
	 * Three pointers are available for the IO schedulers, if they need
	 * more they have to dynamically allocate it.  Flush requests are
	 * never put on the IO scheduler. So let the flush fields share
	 * space with the elevator data.
	 */
	union {
		struct {
			struct io_cq		*icq;
			void			*priv[2];
		} elv;

		struct {
			unsigned int		seq;
			struct list_head	list;
			rq_end_io_fn		*saved_end_io;
		} flush;
	};

	struct gendisk *rq_disk;
	struct hd_struct *part;
	/* Time that I/O was submitted to the kernel. */
	u64 start_time_ns;
	/* Time that I/O was submitted to the device. */
	u64 io_start_time_ns;

#ifdef CONFIG_BLK_WBT
	unsigned short wbt_flags;
#endif
#ifdef CONFIG_BLK_DEV_THROTTLING_LOW
	unsigned short throtl_size;
#endif

	/*
	 * Number of scatter-gather DMA addr+len pairs after
	 * physical address coalescing is performed.
	 */
	unsigned short nr_phys_segments;

#if defined(CONFIG_BLK_DEV_INTEGRITY)
	unsigned short nr_integrity_segments;
#endif

	unsigned short write_hint;
	unsigned short ioprio;

	unsigned int extra_len;	/* length of alignment and padding */

	enum mq_rq_state state;
	refcount_t ref;

	unsigned int timeout;
	unsigned long deadline;

	union {
		struct __call_single_data csd;
		u64 fifo_time;
	};

	/*
	 * completion callback.
	 */
	rq_end_io_fn *end_io;
	void *end_io_data;
};

static inline bool blk_op_is_scsi(unsigned int op)
{
	return op == REQ_OP_SCSI_IN || op == REQ_OP_SCSI_OUT;
}

static inline bool blk_op_is_private(unsigned int op)
{
	return op == REQ_OP_DRV_IN || op == REQ_OP_DRV_OUT;
}

static inline bool blk_rq_is_scsi(struct request *rq)
{
	return blk_op_is_scsi(req_op(rq));
}

static inline bool blk_rq_is_private(struct request *rq)
{
	return blk_op_is_private(req_op(rq));
}

static inline bool blk_rq_is_passthrough(struct request *rq)
{
	return blk_rq_is_scsi(rq) || blk_rq_is_private(rq);
}

static inline bool bio_is_passthrough(struct bio *bio)
{
	unsigned op = bio_op(bio);

	return blk_op_is_scsi(op) || blk_op_is_private(op);
}

static inline unsigned short req_get_ioprio(struct request *req)
{
	return req->ioprio;
}

#include <linux/elevator.h>

struct blk_queue_ctx;

typedef blk_qc_t (make_request_fn) (struct request_queue *q, struct bio *bio);

struct bio_vec;
typedef int (dma_drain_needed_fn)(struct request *);

enum blk_eh_timer_return {
	BLK_EH_DONE,		/* drivers has completed the command */
	BLK_EH_RESET_TIMER,	/* reset timer and try again */
};

enum blk_queue_state {
	Queue_down,
	Queue_up,
};

#define BLK_TAG_ALLOC_FIFO 0 /* allocate starting from 0 */
#define BLK_TAG_ALLOC_RR 1 /* allocate starting from last allocated tag */

#define BLK_SCSI_MAX_CMDS	(256)
#define BLK_SCSI_CMD_PER_LONG	(BLK_SCSI_MAX_CMDS / (sizeof(long) * 8))

/*
 * Zoned block device models (zoned limit).
 */
enum blk_zoned_model {
	BLK_ZONED_NONE,	/* Regular block device */
	BLK_ZONED_HA,	/* Host-aware zoned block device */
	BLK_ZONED_HM,	/* Host-managed zoned block device */
};

struct queue_limits {
	unsigned long		bounce_pfn;
	unsigned long		seg_boundary_mask;
	unsigned long		virt_boundary_mask;

	unsigned int		max_hw_sectors;
	unsigned int		max_dev_sectors;
	unsigned int		chunk_sectors;
	unsigned int		max_sectors;
	unsigned int		max_segment_size;
	unsigned int		physical_block_size;
	unsigned int		alignment_offset;
	unsigned int		io_min;
	unsigned int		io_opt;
	unsigned int		max_discard_sectors;
	unsigned int		max_hw_discard_sectors;
	unsigned int		max_write_same_sectors;
	unsigned int		max_write_zeroes_sectors;
	unsigned int		discard_granularity;
	unsigned int		discard_alignment;

	unsigned short		logical_block_size;
	unsigned short		max_segments;
	unsigned short		max_integrity_segments;
	unsigned short		max_discard_segments;

	unsigned char		misaligned;
	unsigned char		discard_misaligned;
	unsigned char		raid_partial_stripes_expensive;
	enum blk_zoned_model	zoned;
};

#ifdef CONFIG_BLK_DEV_ZONED

extern unsigned int blkdev_nr_zones(struct block_device *bdev);
extern int blkdev_report_zones(struct block_device *bdev,
			       sector_t sector, struct blk_zone *zones,
			       unsigned int *nr_zones, gfp_t gfp_mask);
extern int blkdev_reset_zones(struct block_device *bdev, sector_t sectors,
			      sector_t nr_sectors, gfp_t gfp_mask);
extern int blk_revalidate_disk_zones(struct gendisk *disk);

extern int blkdev_report_zones_ioctl(struct block_device *bdev, fmode_t mode,
				     unsigned int cmd, unsigned long arg);
extern int blkdev_reset_zones_ioctl(struct block_device *bdev, fmode_t mode,
				    unsigned int cmd, unsigned long arg);

#else /* CONFIG_BLK_DEV_ZONED */

static inline unsigned int blkdev_nr_zones(struct block_device *bdev)
{
	return 0;
}

static inline int blk_revalidate_disk_zones(struct gendisk *disk)
{
	return 0;
}

static inline int blkdev_report_zones_ioctl(struct block_device *bdev,
					    fmode_t mode, unsigned int cmd,
					    unsigned long arg)
{
	return -ENOTTY;
}

static inline int blkdev_reset_zones_ioctl(struct block_device *bdev,
					   fmode_t mode, unsigned int cmd,
					   unsigned long arg)
{
	return -ENOTTY;
}

#endif /* CONFIG_BLK_DEV_ZONED */

struct request_queue {
	/*
	 * Together with queue_head for cacheline sharing
	 */
	struct list_head	queue_head;
	struct request		*last_merge;
	struct elevator_queue	*elevator;

	struct blk_queue_stats	*stats;
	struct rq_qos		*rq_qos;

	make_request_fn		*make_request_fn;
	dma_drain_needed_fn	*dma_drain_needed;

	const struct blk_mq_ops	*mq_ops;

	/* sw queues */
	struct blk_mq_ctx __percpu	*queue_ctx;
	unsigned int		nr_queues;

	unsigned int		queue_depth;

	/* hw dispatch queues */
	struct blk_mq_hw_ctx	**queue_hw_ctx;
	unsigned int		nr_hw_queues;

	struct backing_dev_info	*backing_dev_info;

	/*
	 * The queue owner gets to use this for whatever they like.
	 * ll_rw_blk doesn't touch it.
	 */
	void			*queuedata;

	/*
	 * various queue flags, see QUEUE_* below
	 */
	unsigned long		queue_flags;
	/*
	 * Number of contexts that have called blk_set_pm_only(). If this
	 * counter is above zero then only RQF_PM and RQF_PREEMPT requests are
	 * processed.
	 */
	atomic_t		pm_only;

	/*
	 * ida allocated id for this queue.  Used to index queues from
	 * ioctx.
	 */
	int			id;

	/*
	 * queue needs bounce pages for pages above this limit
	 */
	gfp_t			bounce_gfp;

	spinlock_t		queue_lock;

	/*
	 * queue kobject
	 */
	struct kobject kobj;

	/*
	 * mq queue kobject
	 */
	struct kobject *mq_kobj;

#ifdef  CONFIG_BLK_DEV_INTEGRITY
	struct blk_integrity integrity;
#endif	/* CONFIG_BLK_DEV_INTEGRITY */

#ifdef CONFIG_PM
	struct device		*dev;
	int			rpm_status;
	unsigned int		nr_pending;
#endif

	/*
	 * queue settings
	 */
	unsigned long		nr_requests;	/* Max # of requests */

	unsigned int		dma_drain_size;
	void			*dma_drain_buffer;
	unsigned int		dma_pad_mask;
	unsigned int		dma_alignment;

	unsigned int		rq_timeout;
	int			poll_nsec;

	struct blk_stat_callback	*poll_cb;
	struct blk_rq_stat	poll_stat[BLK_MQ_POLL_STATS_BKTS];

	struct timer_list	timeout;
	struct work_struct	timeout_work;

	struct list_head	icq_list;
#ifdef CONFIG_BLK_CGROUP
	DECLARE_BITMAP		(blkcg_pols, BLKCG_MAX_POLS);
	struct blkcg_gq		*root_blkg;
	struct list_head	blkg_list;
#endif

	struct queue_limits	limits;

#ifdef CONFIG_BLK_DEV_ZONED
	/*
	 * Zoned block device information for request dispatch control.
	 * nr_zones is the total number of zones of the device. This is always
	 * 0 for regular block devices. seq_zones_bitmap is a bitmap of nr_zones
	 * bits which indicates if a zone is conventional (bit clear) or
	 * sequential (bit set). seq_zones_wlock is a bitmap of nr_zones
	 * bits which indicates if a zone is write locked, that is, if a write
	 * request targeting the zone was dispatched. All three fields are
	 * initialized by the low level device driver (e.g. scsi/sd.c).
	 * Stacking drivers (device mappers) may or may not initialize
	 * these fields.
	 *
	 * Reads of this information must be protected with blk_queue_enter() /
	 * blk_queue_exit(). Modifying this information is only allowed while
	 * no requests are being processed. See also blk_mq_freeze_queue() and
	 * blk_mq_unfreeze_queue().
	 */
	unsigned int		nr_zones;
	unsigned long		*seq_zones_bitmap;
	unsigned long		*seq_zones_wlock;
#endif /* CONFIG_BLK_DEV_ZONED */

	/*
	 * sg stuff
	 */
	unsigned int		sg_timeout;
	unsigned int		sg_reserved_size;
	int			node;
#ifdef CONFIG_BLK_DEV_IO_TRACE
	struct blk_trace	*blk_trace;
	struct mutex		blk_trace_mutex;
#endif
	/*
	 * for flush operations
	 */
	struct blk_flush_queue	*fq;

	struct list_head	requeue_list;
	spinlock_t		requeue_lock;
	struct delayed_work	requeue_work;

	struct mutex		sysfs_lock;

	/*
	 * for reusing dead hctx instance in case of updating
	 * nr_hw_queues
	 */
	struct list_head	unused_hctx_list;
	spinlock_t		unused_hctx_lock;

<<<<<<< HEAD
	atomic_t		mq_freeze_depth;
=======
	int			mq_freeze_depth;
>>>>>>> 4b972a01

#if defined(CONFIG_BLK_DEV_BSG)
	struct bsg_class_device bsg_dev;
#endif

#ifdef CONFIG_BLK_DEV_THROTTLING
	/* Throttle data */
	struct throtl_data *td;
#endif
	struct rcu_head		rcu_head;
	wait_queue_head_t	mq_freeze_wq;
	/*
	 * Protect concurrent access to q_usage_counter by
	 * percpu_ref_kill() and percpu_ref_reinit().
	 */
	struct mutex		mq_freeze_lock;
	struct percpu_ref	q_usage_counter;

	struct blk_mq_tag_set	*tag_set;
	struct list_head	tag_set_list;
	struct bio_set		bio_split;

#ifdef CONFIG_BLK_DEBUG_FS
	struct dentry		*debugfs_dir;
	struct dentry		*sched_debugfs_dir;
	struct dentry		*rqos_debugfs_dir;
#endif

	bool			mq_sysfs_init_done;

	size_t			cmd_size;

	struct work_struct	release_work;

#define BLK_MAX_WRITE_HINTS	5
	u64			write_hints[BLK_MAX_WRITE_HINTS];
};

#define QUEUE_FLAG_STOPPED	0	/* queue is stopped */
#define QUEUE_FLAG_DYING	1	/* queue being torn down */
#define QUEUE_FLAG_NOMERGES     3	/* disable merge attempts */
#define QUEUE_FLAG_SAME_COMP	4	/* complete on same CPU-group */
#define QUEUE_FLAG_FAIL_IO	5	/* fake timeout */
#define QUEUE_FLAG_NONROT	6	/* non-rotational device (SSD) */
#define QUEUE_FLAG_VIRT		QUEUE_FLAG_NONROT /* paravirt device */
#define QUEUE_FLAG_IO_STAT	7	/* do disk/partitions IO accounting */
#define QUEUE_FLAG_DISCARD	8	/* supports DISCARD */
#define QUEUE_FLAG_NOXMERGES	9	/* No extended merges */
#define QUEUE_FLAG_ADD_RANDOM	10	/* Contributes to random pool */
#define QUEUE_FLAG_SECERASE	11	/* supports secure erase */
#define QUEUE_FLAG_SAME_FORCE	12	/* force complete on same CPU */
#define QUEUE_FLAG_DEAD		13	/* queue tear-down finished */
#define QUEUE_FLAG_INIT_DONE	14	/* queue is initialized */
#define QUEUE_FLAG_POLL		16	/* IO polling enabled if set */
#define QUEUE_FLAG_WC		17	/* Write back caching */
#define QUEUE_FLAG_FUA		18	/* device supports FUA writes */
#define QUEUE_FLAG_DAX		19	/* device supports DAX */
#define QUEUE_FLAG_STATS	20	/* track IO start and completion times */
#define QUEUE_FLAG_POLL_STATS	21	/* collecting stats for hybrid polling */
#define QUEUE_FLAG_REGISTERED	22	/* queue has been registered to a disk */
#define QUEUE_FLAG_SCSI_PASSTHROUGH 23	/* queue supports SCSI commands */
#define QUEUE_FLAG_QUIESCED	24	/* queue has been quiesced */
#define QUEUE_FLAG_PCI_P2PDMA	25	/* device supports PCI p2p requests */

#define QUEUE_FLAG_MQ_DEFAULT	((1 << QUEUE_FLAG_IO_STAT) |		\
				 (1 << QUEUE_FLAG_SAME_COMP))

void blk_queue_flag_set(unsigned int flag, struct request_queue *q);
void blk_queue_flag_clear(unsigned int flag, struct request_queue *q);
bool blk_queue_flag_test_and_set(unsigned int flag, struct request_queue *q);

#define blk_queue_stopped(q)	test_bit(QUEUE_FLAG_STOPPED, &(q)->queue_flags)
#define blk_queue_dying(q)	test_bit(QUEUE_FLAG_DYING, &(q)->queue_flags)
#define blk_queue_dead(q)	test_bit(QUEUE_FLAG_DEAD, &(q)->queue_flags)
#define blk_queue_init_done(q)	test_bit(QUEUE_FLAG_INIT_DONE, &(q)->queue_flags)
#define blk_queue_nomerges(q)	test_bit(QUEUE_FLAG_NOMERGES, &(q)->queue_flags)
#define blk_queue_noxmerges(q)	\
	test_bit(QUEUE_FLAG_NOXMERGES, &(q)->queue_flags)
#define blk_queue_nonrot(q)	test_bit(QUEUE_FLAG_NONROT, &(q)->queue_flags)
#define blk_queue_io_stat(q)	test_bit(QUEUE_FLAG_IO_STAT, &(q)->queue_flags)
#define blk_queue_add_random(q)	test_bit(QUEUE_FLAG_ADD_RANDOM, &(q)->queue_flags)
#define blk_queue_discard(q)	test_bit(QUEUE_FLAG_DISCARD, &(q)->queue_flags)
#define blk_queue_secure_erase(q) \
	(test_bit(QUEUE_FLAG_SECERASE, &(q)->queue_flags))
#define blk_queue_dax(q)	test_bit(QUEUE_FLAG_DAX, &(q)->queue_flags)
#define blk_queue_scsi_passthrough(q)	\
	test_bit(QUEUE_FLAG_SCSI_PASSTHROUGH, &(q)->queue_flags)
#define blk_queue_pci_p2pdma(q)	\
	test_bit(QUEUE_FLAG_PCI_P2PDMA, &(q)->queue_flags)

#define blk_noretry_request(rq) \
	((rq)->cmd_flags & (REQ_FAILFAST_DEV|REQ_FAILFAST_TRANSPORT| \
			     REQ_FAILFAST_DRIVER))
#define blk_queue_quiesced(q)	test_bit(QUEUE_FLAG_QUIESCED, &(q)->queue_flags)
#define blk_queue_pm_only(q)	atomic_read(&(q)->pm_only)
#define blk_queue_fua(q)	test_bit(QUEUE_FLAG_FUA, &(q)->queue_flags)

extern void blk_set_pm_only(struct request_queue *q);
extern void blk_clear_pm_only(struct request_queue *q);

static inline bool blk_account_rq(struct request *rq)
{
	return (rq->rq_flags & RQF_STARTED) && !blk_rq_is_passthrough(rq);
}

#define list_entry_rq(ptr)	list_entry((ptr), struct request, queuelist)

#define rq_data_dir(rq)		(op_is_write(req_op(rq)) ? WRITE : READ)

#define rq_dma_dir(rq) \
	(op_is_write(req_op(rq)) ? DMA_TO_DEVICE : DMA_FROM_DEVICE)

#define dma_map_bvec(dev, bv, dir, attrs) \
	dma_map_page_attrs(dev, (bv)->bv_page, (bv)->bv_offset, (bv)->bv_len, \
	(dir), (attrs))

static inline bool queue_is_mq(struct request_queue *q)
{
	return q->mq_ops;
}

static inline enum blk_zoned_model
blk_queue_zoned_model(struct request_queue *q)
{
	return q->limits.zoned;
}

static inline bool blk_queue_is_zoned(struct request_queue *q)
{
	switch (blk_queue_zoned_model(q)) {
	case BLK_ZONED_HA:
	case BLK_ZONED_HM:
		return true;
	default:
		return false;
	}
}

static inline unsigned int blk_queue_zone_sectors(struct request_queue *q)
{
	return blk_queue_is_zoned(q) ? q->limits.chunk_sectors : 0;
}

#ifdef CONFIG_BLK_DEV_ZONED
static inline unsigned int blk_queue_nr_zones(struct request_queue *q)
{
	return blk_queue_is_zoned(q) ? q->nr_zones : 0;
}

static inline unsigned int blk_queue_zone_no(struct request_queue *q,
					     sector_t sector)
{
	if (!blk_queue_is_zoned(q))
		return 0;
	return sector >> ilog2(q->limits.chunk_sectors);
}

static inline bool blk_queue_zone_is_seq(struct request_queue *q,
					 sector_t sector)
{
	if (!blk_queue_is_zoned(q) || !q->seq_zones_bitmap)
		return false;
	return test_bit(blk_queue_zone_no(q, sector), q->seq_zones_bitmap);
}
#else /* CONFIG_BLK_DEV_ZONED */
static inline unsigned int blk_queue_nr_zones(struct request_queue *q)
{
	return 0;
}
#endif /* CONFIG_BLK_DEV_ZONED */

static inline bool rq_is_sync(struct request *rq)
{
	return op_is_sync(rq->cmd_flags);
}

static inline bool rq_mergeable(struct request *rq)
{
	if (blk_rq_is_passthrough(rq))
		return false;

	if (req_op(rq) == REQ_OP_FLUSH)
		return false;

	if (req_op(rq) == REQ_OP_WRITE_ZEROES)
		return false;

	if (rq->cmd_flags & REQ_NOMERGE_FLAGS)
		return false;
	if (rq->rq_flags & RQF_NOMERGE_FLAGS)
		return false;

	return true;
}

static inline bool blk_write_same_mergeable(struct bio *a, struct bio *b)
{
	if (bio_page(a) == bio_page(b) &&
	    bio_offset(a) == bio_offset(b))
		return true;

	return false;
}

static inline unsigned int blk_queue_depth(struct request_queue *q)
{
	if (q->queue_depth)
		return q->queue_depth;

	return q->nr_requests;
}

extern unsigned long blk_max_low_pfn, blk_max_pfn;

/*
 * standard bounce addresses:
 *
 * BLK_BOUNCE_HIGH	: bounce all highmem pages
 * BLK_BOUNCE_ANY	: don't bounce anything
 * BLK_BOUNCE_ISA	: bounce pages above ISA DMA boundary
 */

#if BITS_PER_LONG == 32
#define BLK_BOUNCE_HIGH		((u64)blk_max_low_pfn << PAGE_SHIFT)
#else
#define BLK_BOUNCE_HIGH		-1ULL
#endif
#define BLK_BOUNCE_ANY		(-1ULL)
#define BLK_BOUNCE_ISA		(DMA_BIT_MASK(24))

/*
 * default timeout for SG_IO if none specified
 */
#define BLK_DEFAULT_SG_TIMEOUT	(60 * HZ)
#define BLK_MIN_SG_TIMEOUT	(7 * HZ)

struct rq_map_data {
	struct page **pages;
	int page_order;
	int nr_entries;
	unsigned long offset;
	int null_mapped;
	int from_user;
};

struct req_iterator {
	struct bvec_iter iter;
	struct bio *bio;
};

/* This should not be used directly - use rq_for_each_segment */
#define for_each_bio(_bio)		\
	for (; _bio; _bio = _bio->bi_next)
#define __rq_for_each_bio(_bio, rq)	\
	if ((rq->bio))			\
		for (_bio = (rq)->bio; _bio; _bio = _bio->bi_next)

#define rq_for_each_segment(bvl, _rq, _iter)			\
	__rq_for_each_bio(_iter.bio, _rq)			\
		bio_for_each_segment(bvl, _iter.bio, _iter.iter)

#define rq_for_each_bvec(bvl, _rq, _iter)			\
	__rq_for_each_bio(_iter.bio, _rq)			\
		bio_for_each_bvec(bvl, _iter.bio, _iter.iter)

#define rq_iter_last(bvec, _iter)				\
		(_iter.bio->bi_next == NULL &&			\
		 bio_iter_last(bvec, _iter.iter))

#ifndef ARCH_IMPLEMENTS_FLUSH_DCACHE_PAGE
# error	"You should define ARCH_IMPLEMENTS_FLUSH_DCACHE_PAGE for your platform"
#endif
#if ARCH_IMPLEMENTS_FLUSH_DCACHE_PAGE
extern void rq_flush_dcache_pages(struct request *rq);
#else
static inline void rq_flush_dcache_pages(struct request *rq)
{
}
#endif

extern int blk_register_queue(struct gendisk *disk);
extern void blk_unregister_queue(struct gendisk *disk);
extern blk_qc_t generic_make_request(struct bio *bio);
extern blk_qc_t direct_make_request(struct bio *bio);
extern void blk_rq_init(struct request_queue *q, struct request *rq);
extern void blk_init_request_from_bio(struct request *req, struct bio *bio);
extern void blk_put_request(struct request *);
extern struct request *blk_get_request(struct request_queue *, unsigned int op,
				       blk_mq_req_flags_t flags);
extern int blk_lld_busy(struct request_queue *q);
extern int blk_rq_prep_clone(struct request *rq, struct request *rq_src,
			     struct bio_set *bs, gfp_t gfp_mask,
			     int (*bio_ctr)(struct bio *, struct bio *, void *),
			     void *data);
extern void blk_rq_unprep_clone(struct request *rq);
extern blk_status_t blk_insert_cloned_request(struct request_queue *q,
				     struct request *rq);
extern int blk_rq_append_bio(struct request *rq, struct bio **bio);
extern void blk_queue_split(struct request_queue *, struct bio **);
extern void blk_recount_segments(struct request_queue *, struct bio *);
extern int scsi_verify_blk_ioctl(struct block_device *, unsigned int);
extern int scsi_cmd_blk_ioctl(struct block_device *, fmode_t,
			      unsigned int, void __user *);
extern int scsi_cmd_ioctl(struct request_queue *, struct gendisk *, fmode_t,
			  unsigned int, void __user *);
extern int sg_scsi_ioctl(struct request_queue *, struct gendisk *, fmode_t,
			 struct scsi_ioctl_command __user *);

extern int blk_queue_enter(struct request_queue *q, blk_mq_req_flags_t flags);
extern void blk_queue_exit(struct request_queue *q);
extern void blk_sync_queue(struct request_queue *q);
extern int blk_rq_map_user(struct request_queue *, struct request *,
			   struct rq_map_data *, void __user *, unsigned long,
			   gfp_t);
extern int blk_rq_unmap_user(struct bio *);
extern int blk_rq_map_kern(struct request_queue *, struct request *, void *, unsigned int, gfp_t);
extern int blk_rq_map_user_iov(struct request_queue *, struct request *,
			       struct rq_map_data *, const struct iov_iter *,
			       gfp_t);
extern void blk_execute_rq(struct request_queue *, struct gendisk *,
			  struct request *, int);
extern void blk_execute_rq_nowait(struct request_queue *, struct gendisk *,
				  struct request *, int, rq_end_io_fn *);

int blk_status_to_errno(blk_status_t status);
blk_status_t errno_to_blk_status(int errno);

int blk_poll(struct request_queue *q, blk_qc_t cookie, bool spin);

static inline struct request_queue *bdev_get_queue(struct block_device *bdev)
{
	return bdev->bd_disk->queue;	/* this is never NULL */
}

/*
 * The basic unit of block I/O is a sector. It is used in a number of contexts
 * in Linux (blk, bio, genhd). The size of one sector is 512 = 2**9
 * bytes. Variables of type sector_t represent an offset or size that is a
 * multiple of 512 bytes. Hence these two constants.
 */
#ifndef SECTOR_SHIFT
#define SECTOR_SHIFT 9
#endif
#ifndef SECTOR_SIZE
#define SECTOR_SIZE (1 << SECTOR_SHIFT)
#endif

/*
 * blk_rq_pos()			: the current sector
 * blk_rq_bytes()		: bytes left in the entire request
 * blk_rq_cur_bytes()		: bytes left in the current segment
 * blk_rq_err_bytes()		: bytes left till the next error boundary
 * blk_rq_sectors()		: sectors left in the entire request
 * blk_rq_cur_sectors()		: sectors left in the current segment
 */
static inline sector_t blk_rq_pos(const struct request *rq)
{
	return rq->__sector;
}

static inline unsigned int blk_rq_bytes(const struct request *rq)
{
	return rq->__data_len;
}

static inline int blk_rq_cur_bytes(const struct request *rq)
{
	return rq->bio ? bio_cur_bytes(rq->bio) : 0;
}

extern unsigned int blk_rq_err_bytes(const struct request *rq);

static inline unsigned int blk_rq_sectors(const struct request *rq)
{
	return blk_rq_bytes(rq) >> SECTOR_SHIFT;
}

static inline unsigned int blk_rq_cur_sectors(const struct request *rq)
{
	return blk_rq_cur_bytes(rq) >> SECTOR_SHIFT;
}

#ifdef CONFIG_BLK_DEV_ZONED
static inline unsigned int blk_rq_zone_no(struct request *rq)
{
	return blk_queue_zone_no(rq->q, blk_rq_pos(rq));
}

static inline unsigned int blk_rq_zone_is_seq(struct request *rq)
{
	return blk_queue_zone_is_seq(rq->q, blk_rq_pos(rq));
}
#endif /* CONFIG_BLK_DEV_ZONED */

/*
 * Some commands like WRITE SAME have a payload or data transfer size which
 * is different from the size of the request.  Any driver that supports such
 * commands using the RQF_SPECIAL_PAYLOAD flag needs to use this helper to
 * calculate the data transfer size.
 */
static inline unsigned int blk_rq_payload_bytes(struct request *rq)
{
	if (rq->rq_flags & RQF_SPECIAL_PAYLOAD)
		return rq->special_vec.bv_len;
	return blk_rq_bytes(rq);
}

/*
 * Return the first full biovec in the request.  The caller needs to check that
 * there are any bvecs before calling this helper.
 */
static inline struct bio_vec req_bvec(struct request *rq)
{
	if (rq->rq_flags & RQF_SPECIAL_PAYLOAD)
		return rq->special_vec;
	return mp_bvec_iter_bvec(rq->bio->bi_io_vec, rq->bio->bi_iter);
}

static inline unsigned int blk_queue_get_max_sectors(struct request_queue *q,
						     int op)
{
	if (unlikely(op == REQ_OP_DISCARD || op == REQ_OP_SECURE_ERASE))
		return min(q->limits.max_discard_sectors,
			   UINT_MAX >> SECTOR_SHIFT);

	if (unlikely(op == REQ_OP_WRITE_SAME))
		return q->limits.max_write_same_sectors;

	if (unlikely(op == REQ_OP_WRITE_ZEROES))
		return q->limits.max_write_zeroes_sectors;

	return q->limits.max_sectors;
}

/*
 * Return maximum size of a request at given offset. Only valid for
 * file system requests.
 */
static inline unsigned int blk_max_size_offset(struct request_queue *q,
					       sector_t offset)
{
	if (!q->limits.chunk_sectors)
		return q->limits.max_sectors;

	return min(q->limits.max_sectors, (unsigned int)(q->limits.chunk_sectors -
			(offset & (q->limits.chunk_sectors - 1))));
}

static inline unsigned int blk_rq_get_max_sectors(struct request *rq,
						  sector_t offset)
{
	struct request_queue *q = rq->q;

	if (blk_rq_is_passthrough(rq))
		return q->limits.max_hw_sectors;

	if (!q->limits.chunk_sectors ||
	    req_op(rq) == REQ_OP_DISCARD ||
	    req_op(rq) == REQ_OP_SECURE_ERASE)
		return blk_queue_get_max_sectors(q, req_op(rq));

	return min(blk_max_size_offset(q, offset),
			blk_queue_get_max_sectors(q, req_op(rq)));
}

static inline unsigned int blk_rq_count_bios(struct request *rq)
{
	unsigned int nr_bios = 0;
	struct bio *bio;

	__rq_for_each_bio(bio, rq)
		nr_bios++;

	return nr_bios;
}

void blk_steal_bios(struct bio_list *list, struct request *rq);

/*
 * Request completion related functions.
 *
 * blk_update_request() completes given number of bytes and updates
 * the request without completing it.
 *
 * blk_end_request() and friends.  __blk_end_request() must be called
 * with the request queue spinlock acquired.
 *
 * Several drivers define their own end_request and call
 * blk_end_request() for parts of the original function.
 * This prevents code duplication in drivers.
 */
extern bool blk_update_request(struct request *rq, blk_status_t error,
			       unsigned int nr_bytes);
extern void blk_end_request_all(struct request *rq, blk_status_t error);
extern bool __blk_end_request(struct request *rq, blk_status_t error,
			      unsigned int nr_bytes);
extern void __blk_end_request_all(struct request *rq, blk_status_t error);
extern bool __blk_end_request_cur(struct request *rq, blk_status_t error);

extern void __blk_complete_request(struct request *);
extern void blk_abort_request(struct request *);

/*
 * Access functions for manipulating queue properties
 */
extern void blk_cleanup_queue(struct request_queue *);
extern void blk_queue_make_request(struct request_queue *, make_request_fn *);
extern void blk_queue_bounce_limit(struct request_queue *, u64);
extern void blk_queue_max_hw_sectors(struct request_queue *, unsigned int);
extern void blk_queue_chunk_sectors(struct request_queue *, unsigned int);
extern void blk_queue_max_segments(struct request_queue *, unsigned short);
extern void blk_queue_max_discard_segments(struct request_queue *,
		unsigned short);
extern void blk_queue_max_segment_size(struct request_queue *, unsigned int);
extern void blk_queue_max_discard_sectors(struct request_queue *q,
		unsigned int max_discard_sectors);
extern void blk_queue_max_write_same_sectors(struct request_queue *q,
		unsigned int max_write_same_sectors);
extern void blk_queue_max_write_zeroes_sectors(struct request_queue *q,
		unsigned int max_write_same_sectors);
extern void blk_queue_logical_block_size(struct request_queue *, unsigned short);
extern void blk_queue_physical_block_size(struct request_queue *, unsigned int);
extern void blk_queue_alignment_offset(struct request_queue *q,
				       unsigned int alignment);
extern void blk_limits_io_min(struct queue_limits *limits, unsigned int min);
extern void blk_queue_io_min(struct request_queue *q, unsigned int min);
extern void blk_limits_io_opt(struct queue_limits *limits, unsigned int opt);
extern void blk_queue_io_opt(struct request_queue *q, unsigned int opt);
extern void blk_set_queue_depth(struct request_queue *q, unsigned int depth);
extern void blk_set_default_limits(struct queue_limits *lim);
extern void blk_set_stacking_limits(struct queue_limits *lim);
extern int blk_stack_limits(struct queue_limits *t, struct queue_limits *b,
			    sector_t offset);
extern int bdev_stack_limits(struct queue_limits *t, struct block_device *bdev,
			    sector_t offset);
extern void disk_stack_limits(struct gendisk *disk, struct block_device *bdev,
			      sector_t offset);
extern void blk_queue_stack_limits(struct request_queue *t, struct request_queue *b);
extern void blk_queue_update_dma_pad(struct request_queue *, unsigned int);
extern int blk_queue_dma_drain(struct request_queue *q,
			       dma_drain_needed_fn *dma_drain_needed,
			       void *buf, unsigned int size);
extern void blk_queue_segment_boundary(struct request_queue *, unsigned long);
extern void blk_queue_virt_boundary(struct request_queue *, unsigned long);
extern void blk_queue_dma_alignment(struct request_queue *, int);
extern void blk_queue_update_dma_alignment(struct request_queue *, int);
extern void blk_queue_rq_timeout(struct request_queue *, unsigned int);
extern void blk_queue_write_cache(struct request_queue *q, bool enabled, bool fua);

/*
 * Number of physical segments as sent to the device.
 *
 * Normally this is the number of discontiguous data segments sent by the
 * submitter.  But for data-less command like discard we might have no
 * actual data segments submitted, but the driver might have to add it's
 * own special payload.  In that case we still return 1 here so that this
 * special payload will be mapped.
 */
static inline unsigned short blk_rq_nr_phys_segments(struct request *rq)
{
	if (rq->rq_flags & RQF_SPECIAL_PAYLOAD)
		return 1;
	return rq->nr_phys_segments;
}

/*
 * Number of discard segments (or ranges) the driver needs to fill in.
 * Each discard bio merged into a request is counted as one segment.
 */
static inline unsigned short blk_rq_nr_discard_segments(struct request *rq)
{
	return max_t(unsigned short, rq->nr_phys_segments, 1);
}

extern int blk_rq_map_sg(struct request_queue *, struct request *, struct scatterlist *);
extern void blk_dump_rq_flags(struct request *, char *);
extern long nr_blockdev_pages(void);

bool __must_check blk_get_queue(struct request_queue *);
struct request_queue *blk_alloc_queue(gfp_t);
struct request_queue *blk_alloc_queue_node(gfp_t gfp_mask, int node_id);
extern void blk_put_queue(struct request_queue *);
extern void blk_set_queue_dying(struct request_queue *);

/*
 * blk_plug permits building a queue of related requests by holding the I/O
 * fragments for a short period. This allows merging of sequential requests
 * into single larger request. As the requests are moved from a per-task list to
 * the device's request_queue in a batch, this results in improved scalability
 * as the lock contention for request_queue lock is reduced.
 *
 * It is ok not to disable preemption when adding the request to the plug list
 * or when attempting a merge, because blk_schedule_flush_list() will only flush
 * the plug list when the task sleeps by itself. For details, please see
 * schedule() where blk_schedule_flush_plug() is called.
 */
struct blk_plug {
	struct list_head mq_list; /* blk-mq requests */
	struct list_head cb_list; /* md requires an unplug callback */
	unsigned short rq_count;
	bool multiple_queues;
};
#define BLK_MAX_REQUEST_COUNT 16
#define BLK_PLUG_FLUSH_SIZE (128 * 1024)

struct blk_plug_cb;
typedef void (*blk_plug_cb_fn)(struct blk_plug_cb *, bool);
struct blk_plug_cb {
	struct list_head list;
	blk_plug_cb_fn callback;
	void *data;
};
extern struct blk_plug_cb *blk_check_plugged(blk_plug_cb_fn unplug,
					     void *data, int size);
extern void blk_start_plug(struct blk_plug *);
extern void blk_finish_plug(struct blk_plug *);
extern void blk_flush_plug_list(struct blk_plug *, bool);

static inline void blk_flush_plug(struct task_struct *tsk)
{
	struct blk_plug *plug = tsk->plug;

	if (plug)
		blk_flush_plug_list(plug, false);
}

static inline void blk_schedule_flush_plug(struct task_struct *tsk)
{
	struct blk_plug *plug = tsk->plug;

	if (plug)
		blk_flush_plug_list(plug, true);
}

static inline bool blk_needs_flush_plug(struct task_struct *tsk)
{
	struct blk_plug *plug = tsk->plug;

	return plug &&
		 (!list_empty(&plug->mq_list) ||
		 !list_empty(&plug->cb_list));
}

extern int blkdev_issue_flush(struct block_device *, gfp_t, sector_t *);
extern int blkdev_issue_write_same(struct block_device *bdev, sector_t sector,
		sector_t nr_sects, gfp_t gfp_mask, struct page *page);

#define BLKDEV_DISCARD_SECURE	(1 << 0)	/* issue a secure erase */

extern int blkdev_issue_discard(struct block_device *bdev, sector_t sector,
		sector_t nr_sects, gfp_t gfp_mask, unsigned long flags);
extern int __blkdev_issue_discard(struct block_device *bdev, sector_t sector,
		sector_t nr_sects, gfp_t gfp_mask, int flags,
		struct bio **biop);

#define BLKDEV_ZERO_NOUNMAP	(1 << 0)  /* do not free blocks */
#define BLKDEV_ZERO_NOFALLBACK	(1 << 1)  /* don't write explicit zeroes */

extern int __blkdev_issue_zeroout(struct block_device *bdev, sector_t sector,
		sector_t nr_sects, gfp_t gfp_mask, struct bio **biop,
		unsigned flags);
extern int blkdev_issue_zeroout(struct block_device *bdev, sector_t sector,
		sector_t nr_sects, gfp_t gfp_mask, unsigned flags);

static inline int sb_issue_discard(struct super_block *sb, sector_t block,
		sector_t nr_blocks, gfp_t gfp_mask, unsigned long flags)
{
	return blkdev_issue_discard(sb->s_bdev,
				    block << (sb->s_blocksize_bits -
					      SECTOR_SHIFT),
				    nr_blocks << (sb->s_blocksize_bits -
						  SECTOR_SHIFT),
				    gfp_mask, flags);
}
static inline int sb_issue_zeroout(struct super_block *sb, sector_t block,
		sector_t nr_blocks, gfp_t gfp_mask)
{
	return blkdev_issue_zeroout(sb->s_bdev,
				    block << (sb->s_blocksize_bits -
					      SECTOR_SHIFT),
				    nr_blocks << (sb->s_blocksize_bits -
						  SECTOR_SHIFT),
				    gfp_mask, 0);
}

extern int blk_verify_command(unsigned char *cmd, fmode_t mode);

enum blk_default_limits {
	BLK_MAX_SEGMENTS	= 128,
	BLK_SAFE_MAX_SECTORS	= 255,
	BLK_DEF_MAX_SECTORS	= 2560,
	BLK_MAX_SEGMENT_SIZE	= 65536,
	BLK_SEG_BOUNDARY_MASK	= 0xFFFFFFFFUL,
};

static inline unsigned long queue_segment_boundary(struct request_queue *q)
{
	return q->limits.seg_boundary_mask;
}

static inline unsigned long queue_virt_boundary(struct request_queue *q)
{
	return q->limits.virt_boundary_mask;
}

static inline unsigned int queue_max_sectors(struct request_queue *q)
{
	return q->limits.max_sectors;
}

static inline unsigned int queue_max_hw_sectors(struct request_queue *q)
{
	return q->limits.max_hw_sectors;
}

static inline unsigned short queue_max_segments(struct request_queue *q)
{
	return q->limits.max_segments;
}

static inline unsigned short queue_max_discard_segments(struct request_queue *q)
{
	return q->limits.max_discard_segments;
}

static inline unsigned int queue_max_segment_size(struct request_queue *q)
{
	return q->limits.max_segment_size;
}

static inline unsigned short queue_logical_block_size(struct request_queue *q)
{
	int retval = 512;

	if (q && q->limits.logical_block_size)
		retval = q->limits.logical_block_size;

	return retval;
}

static inline unsigned short bdev_logical_block_size(struct block_device *bdev)
{
	return queue_logical_block_size(bdev_get_queue(bdev));
}

static inline unsigned int queue_physical_block_size(struct request_queue *q)
{
	return q->limits.physical_block_size;
}

static inline unsigned int bdev_physical_block_size(struct block_device *bdev)
{
	return queue_physical_block_size(bdev_get_queue(bdev));
}

static inline unsigned int queue_io_min(struct request_queue *q)
{
	return q->limits.io_min;
}

static inline int bdev_io_min(struct block_device *bdev)
{
	return queue_io_min(bdev_get_queue(bdev));
}

static inline unsigned int queue_io_opt(struct request_queue *q)
{
	return q->limits.io_opt;
}

static inline int bdev_io_opt(struct block_device *bdev)
{
	return queue_io_opt(bdev_get_queue(bdev));
}

static inline int queue_alignment_offset(struct request_queue *q)
{
	if (q->limits.misaligned)
		return -1;

	return q->limits.alignment_offset;
}

static inline int queue_limit_alignment_offset(struct queue_limits *lim, sector_t sector)
{
	unsigned int granularity = max(lim->physical_block_size, lim->io_min);
	unsigned int alignment = sector_div(sector, granularity >> SECTOR_SHIFT)
		<< SECTOR_SHIFT;

	return (granularity + lim->alignment_offset - alignment) % granularity;
}

static inline int bdev_alignment_offset(struct block_device *bdev)
{
	struct request_queue *q = bdev_get_queue(bdev);

	if (q->limits.misaligned)
		return -1;

	if (bdev != bdev->bd_contains)
		return bdev->bd_part->alignment_offset;

	return q->limits.alignment_offset;
}

static inline int queue_discard_alignment(struct request_queue *q)
{
	if (q->limits.discard_misaligned)
		return -1;

	return q->limits.discard_alignment;
}

static inline int queue_limit_discard_alignment(struct queue_limits *lim, sector_t sector)
{
	unsigned int alignment, granularity, offset;

	if (!lim->max_discard_sectors)
		return 0;

	/* Why are these in bytes, not sectors? */
	alignment = lim->discard_alignment >> SECTOR_SHIFT;
	granularity = lim->discard_granularity >> SECTOR_SHIFT;
	if (!granularity)
		return 0;

	/* Offset of the partition start in 'granularity' sectors */
	offset = sector_div(sector, granularity);

	/* And why do we do this modulus *again* in blkdev_issue_discard()? */
	offset = (granularity + alignment - offset) % granularity;

	/* Turn it back into bytes, gaah */
	return offset << SECTOR_SHIFT;
}

static inline int bdev_discard_alignment(struct block_device *bdev)
{
	struct request_queue *q = bdev_get_queue(bdev);

	if (bdev != bdev->bd_contains)
		return bdev->bd_part->discard_alignment;

	return q->limits.discard_alignment;
}

static inline unsigned int bdev_write_same(struct block_device *bdev)
{
	struct request_queue *q = bdev_get_queue(bdev);

	if (q)
		return q->limits.max_write_same_sectors;

	return 0;
}

static inline unsigned int bdev_write_zeroes_sectors(struct block_device *bdev)
{
	struct request_queue *q = bdev_get_queue(bdev);

	if (q)
		return q->limits.max_write_zeroes_sectors;

	return 0;
}

static inline enum blk_zoned_model bdev_zoned_model(struct block_device *bdev)
{
	struct request_queue *q = bdev_get_queue(bdev);

	if (q)
		return blk_queue_zoned_model(q);

	return BLK_ZONED_NONE;
}

static inline bool bdev_is_zoned(struct block_device *bdev)
{
	struct request_queue *q = bdev_get_queue(bdev);

	if (q)
		return blk_queue_is_zoned(q);

	return false;
}

static inline unsigned int bdev_zone_sectors(struct block_device *bdev)
{
	struct request_queue *q = bdev_get_queue(bdev);

	if (q)
		return blk_queue_zone_sectors(q);
	return 0;
}

static inline int queue_dma_alignment(struct request_queue *q)
{
	return q ? q->dma_alignment : 511;
}

static inline int blk_rq_aligned(struct request_queue *q, unsigned long addr,
				 unsigned int len)
{
	unsigned int alignment = queue_dma_alignment(q) | q->dma_pad_mask;
	return !(addr & alignment) && !(len & alignment);
}

/* assumes size > 256 */
static inline unsigned int blksize_bits(unsigned int size)
{
	unsigned int bits = 8;
	do {
		bits++;
		size >>= 1;
	} while (size > 256);
	return bits;
}

static inline unsigned int block_size(struct block_device *bdev)
{
	return bdev->bd_block_size;
}

typedef struct {struct page *v;} Sector;

unsigned char *read_dev_sector(struct block_device *, sector_t, Sector *);

static inline void put_dev_sector(Sector p)
{
	put_page(p.v);
}

int kblockd_schedule_work(struct work_struct *work);
int kblockd_schedule_work_on(int cpu, struct work_struct *work);
int kblockd_mod_delayed_work_on(int cpu, struct delayed_work *dwork, unsigned long delay);

#define MODULE_ALIAS_BLOCKDEV(major,minor) \
	MODULE_ALIAS("block-major-" __stringify(major) "-" __stringify(minor))
#define MODULE_ALIAS_BLOCKDEV_MAJOR(major) \
	MODULE_ALIAS("block-major-" __stringify(major) "-*")

#if defined(CONFIG_BLK_DEV_INTEGRITY)

enum blk_integrity_flags {
	BLK_INTEGRITY_VERIFY		= 1 << 0,
	BLK_INTEGRITY_GENERATE		= 1 << 1,
	BLK_INTEGRITY_DEVICE_CAPABLE	= 1 << 2,
	BLK_INTEGRITY_IP_CHECKSUM	= 1 << 3,
};

struct blk_integrity_iter {
	void			*prot_buf;
	void			*data_buf;
	sector_t		seed;
	unsigned int		data_size;
	unsigned short		interval;
	const char		*disk_name;
};

typedef blk_status_t (integrity_processing_fn) (struct blk_integrity_iter *);

struct blk_integrity_profile {
	integrity_processing_fn		*generate_fn;
	integrity_processing_fn		*verify_fn;
	const char			*name;
};

extern void blk_integrity_register(struct gendisk *, struct blk_integrity *);
extern void blk_integrity_unregister(struct gendisk *);
extern int blk_integrity_compare(struct gendisk *, struct gendisk *);
extern int blk_rq_map_integrity_sg(struct request_queue *, struct bio *,
				   struct scatterlist *);
extern int blk_rq_count_integrity_sg(struct request_queue *, struct bio *);
extern bool blk_integrity_merge_rq(struct request_queue *, struct request *,
				   struct request *);
extern bool blk_integrity_merge_bio(struct request_queue *, struct request *,
				    struct bio *);

static inline struct blk_integrity *blk_get_integrity(struct gendisk *disk)
{
	struct blk_integrity *bi = &disk->queue->integrity;

	if (!bi->profile)
		return NULL;

	return bi;
}

static inline
struct blk_integrity *bdev_get_integrity(struct block_device *bdev)
{
	return blk_get_integrity(bdev->bd_disk);
}

static inline bool blk_integrity_rq(struct request *rq)
{
	return rq->cmd_flags & REQ_INTEGRITY;
}

static inline void blk_queue_max_integrity_segments(struct request_queue *q,
						    unsigned int segs)
{
	q->limits.max_integrity_segments = segs;
}

static inline unsigned short
queue_max_integrity_segments(struct request_queue *q)
{
	return q->limits.max_integrity_segments;
}

/**
 * bio_integrity_intervals - Return number of integrity intervals for a bio
 * @bi:		blk_integrity profile for device
 * @sectors:	Size of the bio in 512-byte sectors
 *
 * Description: The block layer calculates everything in 512 byte
 * sectors but integrity metadata is done in terms of the data integrity
 * interval size of the storage device.  Convert the block layer sectors
 * to the appropriate number of integrity intervals.
 */
static inline unsigned int bio_integrity_intervals(struct blk_integrity *bi,
						   unsigned int sectors)
{
	return sectors >> (bi->interval_exp - 9);
}

static inline unsigned int bio_integrity_bytes(struct blk_integrity *bi,
					       unsigned int sectors)
{
	return bio_integrity_intervals(bi, sectors) * bi->tuple_size;
}

/*
 * Return the first bvec that contains integrity data.  Only drivers that are
 * limited to a single integrity segment should use this helper.
 */
static inline struct bio_vec *rq_integrity_vec(struct request *rq)
{
	if (WARN_ON_ONCE(queue_max_integrity_segments(rq->q) > 1))
		return NULL;
	return rq->bio->bi_integrity->bip_vec;
}

#else /* CONFIG_BLK_DEV_INTEGRITY */

struct bio;
struct block_device;
struct gendisk;
struct blk_integrity;

static inline int blk_integrity_rq(struct request *rq)
{
	return 0;
}
static inline int blk_rq_count_integrity_sg(struct request_queue *q,
					    struct bio *b)
{
	return 0;
}
static inline int blk_rq_map_integrity_sg(struct request_queue *q,
					  struct bio *b,
					  struct scatterlist *s)
{
	return 0;
}
static inline struct blk_integrity *bdev_get_integrity(struct block_device *b)
{
	return NULL;
}
static inline struct blk_integrity *blk_get_integrity(struct gendisk *disk)
{
	return NULL;
}
static inline int blk_integrity_compare(struct gendisk *a, struct gendisk *b)
{
	return 0;
}
static inline void blk_integrity_register(struct gendisk *d,
					 struct blk_integrity *b)
{
}
static inline void blk_integrity_unregister(struct gendisk *d)
{
}
static inline void blk_queue_max_integrity_segments(struct request_queue *q,
						    unsigned int segs)
{
}
static inline unsigned short queue_max_integrity_segments(struct request_queue *q)
{
	return 0;
}
static inline bool blk_integrity_merge_rq(struct request_queue *rq,
					  struct request *r1,
					  struct request *r2)
{
	return true;
}
static inline bool blk_integrity_merge_bio(struct request_queue *rq,
					   struct request *r,
					   struct bio *b)
{
	return true;
}

static inline unsigned int bio_integrity_intervals(struct blk_integrity *bi,
						   unsigned int sectors)
{
	return 0;
}

static inline unsigned int bio_integrity_bytes(struct blk_integrity *bi,
					       unsigned int sectors)
{
	return 0;
}

static inline struct bio_vec *rq_integrity_vec(struct request *rq)
{
	return NULL;
}

#endif /* CONFIG_BLK_DEV_INTEGRITY */

struct block_device_operations {
	int (*open) (struct block_device *, fmode_t);
	void (*release) (struct gendisk *, fmode_t);
	int (*rw_page)(struct block_device *, sector_t, struct page *, unsigned int);
	int (*ioctl) (struct block_device *, fmode_t, unsigned, unsigned long);
	int (*compat_ioctl) (struct block_device *, fmode_t, unsigned, unsigned long);
	unsigned int (*check_events) (struct gendisk *disk,
				      unsigned int clearing);
	/* ->media_changed() is DEPRECATED, use ->check_events() instead */
	int (*media_changed) (struct gendisk *);
	void (*unlock_native_capacity) (struct gendisk *);
	int (*revalidate_disk) (struct gendisk *);
	int (*getgeo)(struct block_device *, struct hd_geometry *);
	/* this callback is with swap_lock and sometimes page table lock held */
	void (*swap_slot_free_notify) (struct block_device *, unsigned long);
	int (*report_zones)(struct gendisk *, sector_t sector,
			    struct blk_zone *zones, unsigned int *nr_zones,
			    gfp_t gfp_mask);
	struct module *owner;
	const struct pr_ops *pr_ops;
};

extern int __blkdev_driver_ioctl(struct block_device *, fmode_t, unsigned int,
				 unsigned long);
extern int bdev_read_page(struct block_device *, sector_t, struct page *);
extern int bdev_write_page(struct block_device *, sector_t, struct page *,
						struct writeback_control *);

#ifdef CONFIG_BLK_DEV_ZONED
bool blk_req_needs_zone_write_lock(struct request *rq);
void __blk_req_zone_write_lock(struct request *rq);
void __blk_req_zone_write_unlock(struct request *rq);

static inline void blk_req_zone_write_lock(struct request *rq)
{
	if (blk_req_needs_zone_write_lock(rq))
		__blk_req_zone_write_lock(rq);
}

static inline void blk_req_zone_write_unlock(struct request *rq)
{
	if (rq->rq_flags & RQF_ZONE_WRITE_LOCKED)
		__blk_req_zone_write_unlock(rq);
}

static inline bool blk_req_zone_is_write_locked(struct request *rq)
{
	return rq->q->seq_zones_wlock &&
		test_bit(blk_rq_zone_no(rq), rq->q->seq_zones_wlock);
}

static inline bool blk_req_can_dispatch_to_zone(struct request *rq)
{
	if (!blk_req_needs_zone_write_lock(rq))
		return true;
	return !blk_req_zone_is_write_locked(rq);
}
#else
static inline bool blk_req_needs_zone_write_lock(struct request *rq)
{
	return false;
}

static inline void blk_req_zone_write_lock(struct request *rq)
{
}

static inline void blk_req_zone_write_unlock(struct request *rq)
{
}
static inline bool blk_req_zone_is_write_locked(struct request *rq)
{
	return false;
}

static inline bool blk_req_can_dispatch_to_zone(struct request *rq)
{
	return true;
}
#endif /* CONFIG_BLK_DEV_ZONED */

#else /* CONFIG_BLOCK */

struct block_device;

/*
 * stubs for when the block layer is configured out
 */
#define buffer_heads_over_limit 0

static inline long nr_blockdev_pages(void)
{
	return 0;
}

struct blk_plug {
};

static inline void blk_start_plug(struct blk_plug *plug)
{
}

static inline void blk_finish_plug(struct blk_plug *plug)
{
}

static inline void blk_flush_plug(struct task_struct *task)
{
}

static inline void blk_schedule_flush_plug(struct task_struct *task)
{
}


static inline bool blk_needs_flush_plug(struct task_struct *tsk)
{
	return false;
}

static inline int blkdev_issue_flush(struct block_device *bdev, gfp_t gfp_mask,
				     sector_t *error_sector)
{
	return 0;
}

#endif /* CONFIG_BLOCK */

static inline void blk_wake_io_task(struct task_struct *waiter)
{
	/*
	 * If we're polling, the task itself is doing the completions. For
	 * that case, we don't need to signal a wakeup, it's enough to just
	 * mark us as RUNNING.
	 */
	if (waiter == current)
		__set_current_state(TASK_RUNNING);
	else
		wake_up_process(waiter);
}

#endif<|MERGE_RESOLUTION|>--- conflicted
+++ resolved
@@ -542,11 +542,7 @@
 	struct list_head	unused_hctx_list;
 	spinlock_t		unused_hctx_lock;
 
-<<<<<<< HEAD
-	atomic_t		mq_freeze_depth;
-=======
 	int			mq_freeze_depth;
->>>>>>> 4b972a01
 
 #if defined(CONFIG_BLK_DEV_BSG)
 	struct bsg_class_device bsg_dev;
