--- conflicted
+++ resolved
@@ -140,8 +140,6 @@
 	};
 };
 
-<<<<<<< HEAD
-=======
 &cec_AO {
 	status = "okay";
 	pinctrl-0 = <&ao_cec_pins>;
@@ -149,7 +147,6 @@
 	hdmi-phandle = <&hdmi_tx>;
 };
 
->>>>>>> bb176f67
 &cvbs_vdac_port {
 	cvbs_vdac_out: endpoint {
 		remote-endpoint = <&cvbs_connector_in>;
