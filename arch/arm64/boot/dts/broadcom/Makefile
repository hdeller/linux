--- conflicted
+++ resolved
@@ -1,11 +1,7 @@
 dtb-$(CONFIG_ARCH_BCM2835) += bcm2837-rpi-3-b.dtb
 
-<<<<<<< HEAD
-dts-dirs	:= stingray
-=======
 dts-dirs	+= northstar2
 dts-dirs	+= stingray
->>>>>>> bb176f67
 always		:= $(dtb-y)
 subdir-y	:= $(dts-dirs)
 clean-files	:= *.dtb