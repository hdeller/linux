// SPDX-License-Identifier: GPL-2.0-only
/*
 * Copyright (C) 2015 - ARM Ltd
 * Author: Marc Zyngier <marc.zyngier@arm.com>
 */

#include <linux/arm-smccc.h>
#include <linux/kvm_host.h>
#include <linux/types.h>
#include <linux/jump_label.h>
#include <uapi/linux/psci.h>

#include <kvm/arm_psci.h>

#include <asm/arch_gicv3.h>
#include <asm/cpufeature.h>
#include <asm/kprobes.h>
#include <asm/kvm_asm.h>
#include <asm/kvm_emulate.h>
#include <asm/kvm_host.h>
#include <asm/kvm_hyp.h>
#include <asm/kvm_mmu.h>
#include <asm/fpsimd.h>
#include <asm/debug-monitors.h>
#include <asm/processor.h>
#include <asm/thread_info.h>

/* Check whether the FP regs were dirtied while in the host-side run loop: */
static bool __hyp_text update_fp_enabled(struct kvm_vcpu *vcpu)
{
	if (vcpu->arch.host_thread_info->flags & _TIF_FOREIGN_FPSTATE)
		vcpu->arch.flags &= ~(KVM_ARM64_FP_ENABLED |
				      KVM_ARM64_FP_HOST);

	return !!(vcpu->arch.flags & KVM_ARM64_FP_ENABLED);
}

/* Save the 32-bit only FPSIMD system register state */
static void __hyp_text __fpsimd_save_fpexc32(struct kvm_vcpu *vcpu)
{
	if (!vcpu_el1_is_32bit(vcpu))
		return;

	vcpu->arch.ctxt.sys_regs[FPEXC32_EL2] = read_sysreg(fpexc32_el2);
}

static void __hyp_text __activate_traps_fpsimd32(struct kvm_vcpu *vcpu)
{
	/*
	 * We are about to set CPTR_EL2.TFP to trap all floating point
	 * register accesses to EL2, however, the ARM ARM clearly states that
	 * traps are only taken to EL2 if the operation would not otherwise
	 * trap to EL1.  Therefore, always make sure that for 32-bit guests,
	 * we set FPEXC.EN to prevent traps to EL1, when setting the TFP bit.
	 * If FP/ASIMD is not implemented, FPEXC is UNDEFINED and any access to
	 * it will cause an exception.
	 */
	if (vcpu_el1_is_32bit(vcpu) && system_supports_fpsimd()) {
		write_sysreg(1 << 30, fpexc32_el2);
		isb();
	}
}

static void __hyp_text __activate_traps_common(struct kvm_vcpu *vcpu)
{
	/* Trap on AArch32 cp15 c15 (impdef sysregs) accesses (EL1 or EL0) */
	write_sysreg(1 << 15, hstr_el2);

	/*
	 * Make sure we trap PMU access from EL0 to EL2. Also sanitize
	 * PMSELR_EL0 to make sure it never contains the cycle
	 * counter, which could make a PMXEVCNTR_EL0 access UNDEF at
	 * EL1 instead of being trapped to EL2.
	 */
	write_sysreg(0, pmselr_el0);
	write_sysreg(ARMV8_PMU_USERENR_MASK, pmuserenr_el0);
	write_sysreg(vcpu->arch.mdcr_el2, mdcr_el2);
}

static void __hyp_text __deactivate_traps_common(void)
{
	write_sysreg(0, hstr_el2);
	write_sysreg(0, pmuserenr_el0);
}

static void activate_traps_vhe(struct kvm_vcpu *vcpu)
{
	u64 val;

	val = read_sysreg(cpacr_el1);
	val |= CPACR_EL1_TTA;
	val &= ~CPACR_EL1_ZEN;
	if (update_fp_enabled(vcpu)) {
		if (vcpu_has_sve(vcpu))
			val |= CPACR_EL1_ZEN;
	} else {
		val &= ~CPACR_EL1_FPEN;
		__activate_traps_fpsimd32(vcpu);
	}

	write_sysreg(val, cpacr_el1);

	write_sysreg(kvm_get_hyp_vector(), vbar_el1);
}
NOKPROBE_SYMBOL(activate_traps_vhe);

static void __hyp_text __activate_traps_nvhe(struct kvm_vcpu *vcpu)
{
	u64 val;

	__activate_traps_common(vcpu);

	val = CPTR_EL2_DEFAULT;
	val |= CPTR_EL2_TTA | CPTR_EL2_TZ;
	if (!update_fp_enabled(vcpu)) {
		val |= CPTR_EL2_TFP;
		__activate_traps_fpsimd32(vcpu);
	}

	write_sysreg(val, cptr_el2);
}

static void __hyp_text __activate_traps(struct kvm_vcpu *vcpu)
{
	u64 hcr = vcpu->arch.hcr_el2;

	write_sysreg(hcr, hcr_el2);

	if (cpus_have_const_cap(ARM64_HAS_RAS_EXTN) && (hcr & HCR_VSE))
		write_sysreg_s(vcpu->arch.vsesr_el2, SYS_VSESR_EL2);

	if (has_vhe())
		activate_traps_vhe(vcpu);
	else
		__activate_traps_nvhe(vcpu);
}

static void deactivate_traps_vhe(void)
{
	extern char vectors[];	/* kernel exception vectors */
	write_sysreg(HCR_HOST_VHE_FLAGS, hcr_el2);

	/*
	 * ARM erratum 1165522 requires the actual execution of the above
	 * before we can switch to the EL2/EL0 translation regime used by
	 * the host.
	 */
	asm(ALTERNATIVE("nop", "isb", ARM64_WORKAROUND_1165522));

	write_sysreg(CPACR_EL1_DEFAULT, cpacr_el1);
	write_sysreg(vectors, vbar_el1);
}
NOKPROBE_SYMBOL(deactivate_traps_vhe);

static void __hyp_text __deactivate_traps_nvhe(void)
{
	u64 mdcr_el2 = read_sysreg(mdcr_el2);

	__deactivate_traps_common();

	mdcr_el2 &= MDCR_EL2_HPMN_MASK;
	mdcr_el2 |= MDCR_EL2_E2PB_MASK << MDCR_EL2_E2PB_SHIFT;

	write_sysreg(mdcr_el2, mdcr_el2);
	write_sysreg(HCR_HOST_NVHE_FLAGS, hcr_el2);
	write_sysreg(CPTR_EL2_DEFAULT, cptr_el2);
}

static void __hyp_text __deactivate_traps(struct kvm_vcpu *vcpu)
{
	/*
	 * If we pended a virtual abort, preserve it until it gets
	 * cleared. See D1.14.3 (Virtual Interrupts) for details, but
	 * the crucial bit is "On taking a vSError interrupt,
	 * HCR_EL2.VSE is cleared to 0."
	 */
	if (vcpu->arch.hcr_el2 & HCR_VSE)
		vcpu->arch.hcr_el2 = read_sysreg(hcr_el2);

	if (has_vhe())
		deactivate_traps_vhe();
	else
		__deactivate_traps_nvhe();
}

void activate_traps_vhe_load(struct kvm_vcpu *vcpu)
{
	__activate_traps_common(vcpu);
}

void deactivate_traps_vhe_put(void)
{
	u64 mdcr_el2 = read_sysreg(mdcr_el2);

	mdcr_el2 &= MDCR_EL2_HPMN_MASK |
		    MDCR_EL2_E2PB_MASK << MDCR_EL2_E2PB_SHIFT |
		    MDCR_EL2_TPMS;

	write_sysreg(mdcr_el2, mdcr_el2);

	__deactivate_traps_common();
}

static void __hyp_text __activate_vm(struct kvm *kvm)
{
	__load_guest_stage2(kvm);
}

static void __hyp_text __deactivate_vm(struct kvm_vcpu *vcpu)
{
	write_sysreg(0, vttbr_el2);
}

/* Save VGICv3 state on non-VHE systems */
static void __hyp_text __hyp_vgic_save_state(struct kvm_vcpu *vcpu)
{
	if (static_branch_unlikely(&kvm_vgic_global_state.gicv3_cpuif)) {
		__vgic_v3_save_state(vcpu);
		__vgic_v3_deactivate_traps(vcpu);
	}
}

/* Restore VGICv3 state on non_VEH systems */
static void __hyp_text __hyp_vgic_restore_state(struct kvm_vcpu *vcpu)
{
	if (static_branch_unlikely(&kvm_vgic_global_state.gicv3_cpuif)) {
		__vgic_v3_activate_traps(vcpu);
		__vgic_v3_restore_state(vcpu);
	}
}

static bool __hyp_text __true_value(void)
{
	return true;
}

static bool __hyp_text __false_value(void)
{
	return false;
}

static hyp_alternate_select(__check_arm_834220,
			    __false_value, __true_value,
			    ARM64_WORKAROUND_834220);

static bool __hyp_text __translate_far_to_hpfar(u64 far, u64 *hpfar)
{
	u64 par, tmp;

	/*
	 * Resolve the IPA the hard way using the guest VA.
	 *
	 * Stage-1 translation already validated the memory access
	 * rights. As such, we can use the EL1 translation regime, and
	 * don't have to distinguish between EL0 and EL1 access.
	 *
	 * We do need to save/restore PAR_EL1 though, as we haven't
	 * saved the guest context yet, and we may return early...
	 */
	par = read_sysreg(par_el1);
	asm volatile("at s1e1r, %0" : : "r" (far));
	isb();

	tmp = read_sysreg(par_el1);
	write_sysreg(par, par_el1);

	if (unlikely(tmp & 1))
		return false; /* Translation failed, back to guest */

	/* Convert PAR to HPFAR format */
	*hpfar = PAR_TO_HPFAR(tmp);
	return true;
}

static bool __hyp_text __populate_fault_info(struct kvm_vcpu *vcpu)
{
	u8 ec;
	u64 esr;
	u64 hpfar, far;

	esr = vcpu->arch.fault.esr_el2;
	ec = ESR_ELx_EC(esr);

	if (ec != ESR_ELx_EC_DABT_LOW && ec != ESR_ELx_EC_IABT_LOW)
		return true;

	far = read_sysreg_el2(far);

	/*
	 * The HPFAR can be invalid if the stage 2 fault did not
	 * happen during a stage 1 page table walk (the ESR_EL2.S1PTW
	 * bit is clear) and one of the two following cases are true:
	 *   1. The fault was due to a permission fault
	 *   2. The processor carries errata 834220
	 *
	 * Therefore, for all non S1PTW faults where we either have a
	 * permission fault or the errata workaround is enabled, we
	 * resolve the IPA using the AT instruction.
	 */
	if (!(esr & ESR_ELx_S1PTW) &&
	    (__check_arm_834220()() || (esr & ESR_ELx_FSC_TYPE) == FSC_PERM)) {
		if (!__translate_far_to_hpfar(far, &hpfar))
			return false;
	} else {
		hpfar = read_sysreg(hpfar_el2);
	}

	vcpu->arch.fault.far_el2 = far;
	vcpu->arch.fault.hpfar_el2 = hpfar;
	return true;
}

<<<<<<< HEAD
static bool __hyp_text __hyp_switch_fpsimd(struct kvm_vcpu *vcpu)
{
	struct user_fpsimd_state *host_fpsimd = vcpu->arch.host_fpsimd_state;
=======
/* Check for an FPSIMD/SVE trap and handle as appropriate */
static bool __hyp_text __hyp_handle_fpsimd(struct kvm_vcpu *vcpu)
{
	bool vhe, sve_guest, sve_host;
	u8 hsr_ec;

	if (!system_supports_fpsimd())
		return false;

	if (system_supports_sve()) {
		sve_guest = vcpu_has_sve(vcpu);
		sve_host = vcpu->arch.flags & KVM_ARM64_HOST_SVE_IN_USE;
		vhe = true;
	} else {
		sve_guest = false;
		sve_host = false;
		vhe = has_vhe();
	}

	hsr_ec = kvm_vcpu_trap_get_class(vcpu);
	if (hsr_ec != ESR_ELx_EC_FP_ASIMD &&
	    hsr_ec != ESR_ELx_EC_SVE)
		return false;

	/* Don't handle SVE traps for non-SVE vcpus here: */
	if (!sve_guest)
		if (hsr_ec != ESR_ELx_EC_FP_ASIMD)
			return false;
>>>>>>> 0ecfebd2

	/* Valid trap.  Switch the context: */

	if (vhe) {
		u64 reg = read_sysreg(cpacr_el1) | CPACR_EL1_FPEN;

		if (sve_guest)
			reg |= CPACR_EL1_ZEN;

		write_sysreg(reg, cpacr_el1);
	} else {
		write_sysreg(read_sysreg(cptr_el2) & ~(u64)CPTR_EL2_TFP,
			     cptr_el2);
	}

	isb();

	if (vcpu->arch.flags & KVM_ARM64_FP_HOST) {
		/*
		 * In the SVE case, VHE is assumed: it is enforced by
		 * Kconfig and kvm_arch_init().
		 */
		if (sve_host) {
			struct thread_struct *thread = container_of(
				vcpu->arch.host_fpsimd_state,
				struct thread_struct, uw.fpsimd_state);

			sve_save_state(sve_pffr(thread),
				       &vcpu->arch.host_fpsimd_state->fpsr);
		} else {
			__fpsimd_save_state(vcpu->arch.host_fpsimd_state);
		}

		vcpu->arch.flags &= ~KVM_ARM64_FP_HOST;
	}

	if (sve_guest) {
		sve_load_state(vcpu_sve_pffr(vcpu),
			       &vcpu->arch.ctxt.gp_regs.fp_regs.fpsr,
			       sve_vq_from_vl(vcpu->arch.sve_max_vl) - 1);
		write_sysreg_s(vcpu->arch.ctxt.sys_regs[ZCR_EL1], SYS_ZCR_EL12);
	} else {
		__fpsimd_restore_state(&vcpu->arch.ctxt.gp_regs.fp_regs);
	}

	/* Skip restoring fpexc32 for AArch64 guests */
	if (!(read_sysreg(hcr_el2) & HCR_RW))
		write_sysreg(vcpu->arch.ctxt.sys_regs[FPEXC32_EL2],
			     fpexc32_el2);

	vcpu->arch.flags |= KVM_ARM64_FP_ENABLED;

	return true;
}

/*
 * Return true when we were able to fixup the guest exit and should return to
 * the guest, false when we should restore the host state and return to the
 * main run loop.
 */
static bool __hyp_text fixup_guest_exit(struct kvm_vcpu *vcpu, u64 *exit_code)
{
	if (ARM_EXCEPTION_CODE(*exit_code) != ARM_EXCEPTION_IRQ)
		vcpu->arch.fault.esr_el2 = read_sysreg_el2(esr);

	/*
	 * We're using the raw exception code in order to only process
	 * the trap if no SError is pending. We will come back to the
	 * same PC once the SError has been injected, and replay the
	 * trapping instruction.
	 */
	if (*exit_code != ARM_EXCEPTION_TRAP)
		goto exit;

	/*
	 * We trap the first access to the FP/SIMD to save the host context
	 * and restore the guest context lazily.
	 * If FP/SIMD is not implemented, handle the trap and inject an
	 * undefined instruction exception to the guest.
	 * Similarly for trapped SVE accesses.
	 */
	if (__hyp_handle_fpsimd(vcpu))
		return true;

	if (!__populate_fault_info(vcpu))
		return true;

	if (static_branch_unlikely(&vgic_v2_cpuif_trap)) {
		bool valid;

		valid = kvm_vcpu_trap_get_class(vcpu) == ESR_ELx_EC_DABT_LOW &&
			kvm_vcpu_trap_get_fault_type(vcpu) == FSC_FAULT &&
			kvm_vcpu_dabt_isvalid(vcpu) &&
			!kvm_vcpu_dabt_isextabt(vcpu) &&
			!kvm_vcpu_dabt_iss1tw(vcpu);

		if (valid) {
			int ret = __vgic_v2_perform_cpuif_access(vcpu);

			if (ret == 1)
				return true;

			/* Promote an illegal access to an SError.*/
			if (ret == -1)
				*exit_code = ARM_EXCEPTION_EL1_SERROR;

			goto exit;
		}
	}

	if (static_branch_unlikely(&vgic_v3_cpuif_trap) &&
	    (kvm_vcpu_trap_get_class(vcpu) == ESR_ELx_EC_SYS64 ||
	     kvm_vcpu_trap_get_class(vcpu) == ESR_ELx_EC_CP15_32)) {
		int ret = __vgic_v3_perform_cpuif_access(vcpu);

		if (ret == 1)
			return true;
	}

exit:
	/* Return to the host kernel and handle the exit */
	return false;
}

static inline bool __hyp_text __needs_ssbd_off(struct kvm_vcpu *vcpu)
{
	if (!cpus_have_const_cap(ARM64_SSBD))
		return false;

	return !(vcpu->arch.workaround_flags & VCPU_WORKAROUND_2_FLAG);
}

static void __hyp_text __set_guest_arch_workaround_state(struct kvm_vcpu *vcpu)
{
#ifdef CONFIG_ARM64_SSBD
	/*
	 * The host runs with the workaround always present. If the
	 * guest wants it disabled, so be it...
	 */
	if (__needs_ssbd_off(vcpu) &&
	    __hyp_this_cpu_read(arm64_ssbd_callback_required))
		arm_smccc_1_1_smc(ARM_SMCCC_ARCH_WORKAROUND_2, 0, NULL);
#endif
}

static void __hyp_text __set_host_arch_workaround_state(struct kvm_vcpu *vcpu)
{
#ifdef CONFIG_ARM64_SSBD
	/*
	 * If the guest has disabled the workaround, bring it back on.
	 */
	if (__needs_ssbd_off(vcpu) &&
	    __hyp_this_cpu_read(arm64_ssbd_callback_required))
		arm_smccc_1_1_smc(ARM_SMCCC_ARCH_WORKAROUND_2, 1, NULL);
#endif
}

/**
 * Disable host events, enable guest events
 */
static bool __hyp_text __pmu_switch_to_guest(struct kvm_cpu_context *host_ctxt)
{
	struct kvm_host_data *host;
	struct kvm_pmu_events *pmu;

	host = container_of(host_ctxt, struct kvm_host_data, host_ctxt);
	pmu = &host->pmu_events;

	if (pmu->events_host)
		write_sysreg(pmu->events_host, pmcntenclr_el0);

	if (pmu->events_guest)
		write_sysreg(pmu->events_guest, pmcntenset_el0);

	return (pmu->events_host || pmu->events_guest);
}

/**
 * Disable guest events, enable host events
 */
static void __hyp_text __pmu_switch_to_host(struct kvm_cpu_context *host_ctxt)
{
	struct kvm_host_data *host;
	struct kvm_pmu_events *pmu;

	host = container_of(host_ctxt, struct kvm_host_data, host_ctxt);
	pmu = &host->pmu_events;

	if (pmu->events_guest)
		write_sysreg(pmu->events_guest, pmcntenclr_el0);

	if (pmu->events_host)
		write_sysreg(pmu->events_host, pmcntenset_el0);
}

/* Switch to the guest for VHE systems running in EL2 */
int kvm_vcpu_run_vhe(struct kvm_vcpu *vcpu)
{
	struct kvm_cpu_context *host_ctxt;
	struct kvm_cpu_context *guest_ctxt;
	u64 exit_code;

	host_ctxt = vcpu->arch.host_cpu_context;
	host_ctxt->__hyp_running_vcpu = vcpu;
	guest_ctxt = &vcpu->arch.ctxt;

	sysreg_save_host_state_vhe(host_ctxt);

	/*
	 * ARM erratum 1165522 requires us to configure both stage 1 and
	 * stage 2 translation for the guest context before we clear
	 * HCR_EL2.TGE.
	 *
	 * We have already configured the guest's stage 1 translation in
	 * kvm_vcpu_load_sysregs above.  We must now call __activate_vm
	 * before __activate_traps, because __activate_vm configures
	 * stage 2 translation, and __activate_traps clear HCR_EL2.TGE
	 * (among other things).
	 */
	__activate_vm(vcpu->kvm);
	__activate_traps(vcpu);

	sysreg_restore_guest_state_vhe(guest_ctxt);
	__debug_switch_to_guest(vcpu);

	__set_guest_arch_workaround_state(vcpu);

	do {
		/* Jump in the fire! */
		exit_code = __guest_enter(vcpu, host_ctxt);

		/* And we're baaack! */
	} while (fixup_guest_exit(vcpu, &exit_code));

	__set_host_arch_workaround_state(vcpu);

	sysreg_save_guest_state_vhe(guest_ctxt);

	__deactivate_traps(vcpu);

	sysreg_restore_host_state_vhe(host_ctxt);

	if (vcpu->arch.flags & KVM_ARM64_FP_ENABLED)
		__fpsimd_save_fpexc32(vcpu);

	__debug_switch_to_host(vcpu);

	return exit_code;
}
NOKPROBE_SYMBOL(kvm_vcpu_run_vhe);

/* Switch to the guest for legacy non-VHE systems */
int __hyp_text __kvm_vcpu_run_nvhe(struct kvm_vcpu *vcpu)
{
	struct kvm_cpu_context *host_ctxt;
	struct kvm_cpu_context *guest_ctxt;
	bool pmu_switch_needed;
	u64 exit_code;

	/*
	 * Having IRQs masked via PMR when entering the guest means the GIC
	 * will not signal the CPU of interrupts of lower priority, and the
	 * only way to get out will be via guest exceptions.
	 * Naturally, we want to avoid this.
	 */
	if (system_uses_irq_prio_masking()) {
		gic_write_pmr(GIC_PRIO_IRQON);
		dsb(sy);
	}

	vcpu = kern_hyp_va(vcpu);

	host_ctxt = kern_hyp_va(vcpu->arch.host_cpu_context);
	host_ctxt->__hyp_running_vcpu = vcpu;
	guest_ctxt = &vcpu->arch.ctxt;

	pmu_switch_needed = __pmu_switch_to_guest(host_ctxt);

	__sysreg_save_state_nvhe(host_ctxt);

	__activate_vm(kern_hyp_va(vcpu->kvm));
	__activate_traps(vcpu);

	__hyp_vgic_restore_state(vcpu);
	__timer_enable_traps(vcpu);

	/*
	 * We must restore the 32-bit state before the sysregs, thanks
	 * to erratum #852523 (Cortex-A57) or #853709 (Cortex-A72).
	 */
	__sysreg32_restore_state(vcpu);
	__sysreg_restore_state_nvhe(guest_ctxt);
	__debug_switch_to_guest(vcpu);

	__set_guest_arch_workaround_state(vcpu);

	do {
		/* Jump in the fire! */
		exit_code = __guest_enter(vcpu, host_ctxt);

		/* And we're baaack! */
	} while (fixup_guest_exit(vcpu, &exit_code));

	__set_host_arch_workaround_state(vcpu);

	__sysreg_save_state_nvhe(guest_ctxt);
	__sysreg32_save_state(vcpu);
	__timer_disable_traps(vcpu);
	__hyp_vgic_save_state(vcpu);

	__deactivate_traps(vcpu);
	__deactivate_vm(vcpu);

	__sysreg_restore_state_nvhe(host_ctxt);

	if (vcpu->arch.flags & KVM_ARM64_FP_ENABLED)
		__fpsimd_save_fpexc32(vcpu);

	/*
	 * This must come after restoring the host sysregs, since a non-VHE
	 * system may enable SPE here and make use of the TTBRs.
	 */
	__debug_switch_to_host(vcpu);

<<<<<<< HEAD
=======
	if (pmu_switch_needed)
		__pmu_switch_to_host(host_ctxt);

>>>>>>> 0ecfebd2
	/* Returning to host will clear PSR.I, remask PMR if needed */
	if (system_uses_irq_prio_masking())
		gic_write_pmr(GIC_PRIO_IRQOFF);

	return exit_code;
}

static const char __hyp_panic_string[] = "HYP panic:\nPS:%08llx PC:%016llx ESR:%08llx\nFAR:%016llx HPFAR:%016llx PAR:%016llx\nVCPU:%p\n";

static void __hyp_text __hyp_call_panic_nvhe(u64 spsr, u64 elr, u64 par,
					     struct kvm_cpu_context *__host_ctxt)
{
	struct kvm_vcpu *vcpu;
	unsigned long str_va;

	vcpu = __host_ctxt->__hyp_running_vcpu;

	if (read_sysreg(vttbr_el2)) {
		__timer_disable_traps(vcpu);
		__deactivate_traps(vcpu);
		__deactivate_vm(vcpu);
		__sysreg_restore_state_nvhe(__host_ctxt);
	}

	/*
	 * Force the panic string to be loaded from the literal pool,
	 * making sure it is a kernel address and not a PC-relative
	 * reference.
	 */
	asm volatile("ldr %0, =__hyp_panic_string" : "=r" (str_va));

	__hyp_do_panic(str_va,
		       spsr,  elr,
		       read_sysreg(esr_el2),   read_sysreg_el2(far),
		       read_sysreg(hpfar_el2), par, vcpu);
}

static void __hyp_call_panic_vhe(u64 spsr, u64 elr, u64 par,
				 struct kvm_cpu_context *host_ctxt)
{
	struct kvm_vcpu *vcpu;
	vcpu = host_ctxt->__hyp_running_vcpu;

	__deactivate_traps(vcpu);
	sysreg_restore_host_state_vhe(host_ctxt);

	panic(__hyp_panic_string,
	      spsr,  elr,
	      read_sysreg_el2(esr),   read_sysreg_el2(far),
	      read_sysreg(hpfar_el2), par, vcpu);
}
NOKPROBE_SYMBOL(__hyp_call_panic_vhe);

void __hyp_text __noreturn hyp_panic(struct kvm_cpu_context *host_ctxt)
{
	u64 spsr = read_sysreg_el2(spsr);
	u64 elr = read_sysreg_el2(elr);
	u64 par = read_sysreg(par_el1);

	if (!has_vhe())
		__hyp_call_panic_nvhe(spsr, elr, par, host_ctxt);
	else
		__hyp_call_panic_vhe(spsr, elr, par, host_ctxt);

	unreachable();
}<|MERGE_RESOLUTION|>--- conflicted
+++ resolved
@@ -310,11 +310,6 @@
 	return true;
 }
 
-<<<<<<< HEAD
-static bool __hyp_text __hyp_switch_fpsimd(struct kvm_vcpu *vcpu)
-{
-	struct user_fpsimd_state *host_fpsimd = vcpu->arch.host_fpsimd_state;
-=======
 /* Check for an FPSIMD/SVE trap and handle as appropriate */
 static bool __hyp_text __hyp_handle_fpsimd(struct kvm_vcpu *vcpu)
 {
@@ -343,7 +338,6 @@
 	if (!sve_guest)
 		if (hsr_ec != ESR_ELx_EC_FP_ASIMD)
 			return false;
->>>>>>> 0ecfebd2
 
 	/* Valid trap.  Switch the context: */
 
@@ -668,12 +662,9 @@
 	 */
 	__debug_switch_to_host(vcpu);
 
-<<<<<<< HEAD
-=======
 	if (pmu_switch_needed)
 		__pmu_switch_to_host(host_ctxt);
 
->>>>>>> 0ecfebd2
 	/* Returning to host will clear PSR.I, remask PMR if needed */
 	if (system_uses_irq_prio_masking())
 		gic_write_pmr(GIC_PRIO_IRQOFF);
