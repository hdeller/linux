--- conflicted
+++ resolved
@@ -25,15 +25,7 @@
 #include <linux/io.h>
 #include <linux/usb/musb.h>
 
-<<<<<<< HEAD
-#include <plat/usb.h>
 #include "omap_device.h"
-=======
-#include <plat/omap_device.h>
-
-#include "am35xx.h"
->>>>>>> e8c4a7ac
-
 #include "soc.h"
 #include "mux.h"
 #include "usb.h"
