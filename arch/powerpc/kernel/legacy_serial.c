// SPDX-License-Identifier: GPL-2.0
#include <linux/kernel.h>
#include <linux/serial.h>
#include <linux/serial_8250.h>
#include <linux/serial_core.h>
#include <linux/console.h>
#include <linux/pci.h>
#include <linux/of_address.h>
#include <linux/of_device.h>
#include <linux/serial_reg.h>
#include <asm/io.h>
#include <asm/mmu.h>
#include <asm/prom.h>
#include <asm/serial.h>
#include <asm/udbg.h>
#include <asm/pci-bridge.h>
#include <asm/ppc-pci.h>
#include <asm/early_ioremap.h>

#undef DEBUG

#ifdef DEBUG
#define DBG(fmt...) do { printk(fmt); } while(0)
#else
#define DBG(fmt...) do { } while(0)
#endif

#define MAX_LEGACY_SERIAL_PORTS	8

static struct plat_serial8250_port
legacy_serial_ports[MAX_LEGACY_SERIAL_PORTS+1];
static struct legacy_serial_info {
	struct device_node		*np;
	unsigned int			speed;
	unsigned int			clock;
	int				irq_check_parent;
	phys_addr_t			taddr;
	void __iomem			*early_addr;
} legacy_serial_infos[MAX_LEGACY_SERIAL_PORTS];

static const struct of_device_id legacy_serial_parents[] __initconst = {
	{.type = "soc",},
	{.type = "tsi-bridge",},
	{.type = "opb", },
	{.compatible = "ibm,opb",},
	{.compatible = "simple-bus",},
	{.compatible = "wrs,epld-localbus",},
	{},
};

static unsigned int legacy_serial_count;
static int legacy_serial_console = -1;

static const upf_t legacy_port_flags = UPF_BOOT_AUTOCONF | UPF_SKIP_TEST |
	UPF_SHARE_IRQ | UPF_FIXED_PORT;

static unsigned int tsi_serial_in(struct uart_port *p, int offset)
{
	unsigned int tmp;
	offset = offset << p->regshift;
	if (offset == UART_IIR) {
		tmp = readl(p->membase + (UART_IIR & ~3));
		return (tmp >> 16) & 0xff; /* UART_IIR % 4 == 2 */
	} else
		return readb(p->membase + offset);
}

static void tsi_serial_out(struct uart_port *p, int offset, int value)
{
	offset = offset << p->regshift;
	if (!((offset == UART_IER) && (value & UART_IER_UUE)))
		writeb(value, p->membase + offset);
}

static int __init add_legacy_port(struct device_node *np, int want_index,
				  int iotype, phys_addr_t base,
				  phys_addr_t taddr, unsigned long irq,
				  upf_t flags, int irq_check_parent)
{
	const __be32 *clk, *spd, *rs;
	u32 clock = BASE_BAUD * 16;
	u32 shift = 0;
	int index;

	/* get clock freq. if present */
	clk = of_get_property(np, "clock-frequency", NULL);
	if (clk && *clk)
		clock = be32_to_cpup(clk);

	/* get default speed if present */
	spd = of_get_property(np, "current-speed", NULL);

	/* get register shift if present */
	rs = of_get_property(np, "reg-shift", NULL);
	if (rs && *rs)
		shift = be32_to_cpup(rs);

	/* If we have a location index, then try to use it */
	if (want_index >= 0 && want_index < MAX_LEGACY_SERIAL_PORTS)
		index = want_index;
	else
		index = legacy_serial_count;

	/* if our index is still out of range, that mean that
	 * array is full, we could scan for a free slot but that
	 * make little sense to bother, just skip the port
	 */
	if (index >= MAX_LEGACY_SERIAL_PORTS)
		return -1;
	if (index >= legacy_serial_count)
		legacy_serial_count = index + 1;

	/* Check if there is a port who already claimed our slot */
	if (legacy_serial_infos[index].np != NULL) {
		/* if we still have some room, move it, else override */
		if (legacy_serial_count < MAX_LEGACY_SERIAL_PORTS) {
			printk(KERN_DEBUG "Moved legacy port %d -> %d\n",
			       index, legacy_serial_count);
			legacy_serial_ports[legacy_serial_count] =
				legacy_serial_ports[index];
			legacy_serial_infos[legacy_serial_count] =
				legacy_serial_infos[index];
			legacy_serial_count++;
		} else {
			printk(KERN_DEBUG "Replacing legacy port %d\n", index);
		}
	}

	/* Now fill the entry */
	memset(&legacy_serial_ports[index], 0,
	       sizeof(struct plat_serial8250_port));
	if (iotype == UPIO_PORT)
		legacy_serial_ports[index].iobase = base;
	else
		legacy_serial_ports[index].mapbase = base;

	legacy_serial_ports[index].iotype = iotype;
	legacy_serial_ports[index].uartclk = clock;
	legacy_serial_ports[index].irq = irq;
	legacy_serial_ports[index].flags = flags;
	legacy_serial_ports[index].regshift = shift;
	legacy_serial_infos[index].taddr = taddr;
	legacy_serial_infos[index].np = of_node_get(np);
	legacy_serial_infos[index].clock = clock;
	legacy_serial_infos[index].speed = spd ? be32_to_cpup(spd) : 0;
	legacy_serial_infos[index].irq_check_parent = irq_check_parent;

	if (iotype == UPIO_TSI) {
		legacy_serial_ports[index].serial_in = tsi_serial_in;
		legacy_serial_ports[index].serial_out = tsi_serial_out;
	}

	printk(KERN_DEBUG "Found legacy serial port %d for %pOF\n",
	       index, np);
	printk(KERN_DEBUG "  %s=%llx, taddr=%llx, irq=%lx, clk=%d, speed=%d\n",
	       (iotype == UPIO_PORT) ? "port" : "mem",
	       (unsigned long long)base, (unsigned long long)taddr, irq,
	       legacy_serial_ports[index].uartclk,
	       legacy_serial_infos[index].speed);

	return index;
}

static int __init add_legacy_soc_port(struct device_node *np,
				      struct device_node *soc_dev)
{
	u64 addr;
	const __be32 *addrp;
	struct device_node *tsi = of_get_parent(np);

	/* We only support ports that have a clock frequency properly
	 * encoded in the device-tree.
	 */
	if (of_get_property(np, "clock-frequency", NULL) == NULL)
		return -1;

	/* if reg-offset don't try to use it */
	if ((of_get_property(np, "reg-offset", NULL) != NULL))
		return -1;

	/* if rtas uses this device, don't try to use it as well */
	if (of_get_property(np, "used-by-rtas", NULL) != NULL)
		return -1;

	/* Get the address */
	addrp = of_get_address(soc_dev, 0, NULL, NULL);
	if (addrp == NULL)
		return -1;

	addr = of_translate_address(soc_dev, addrp);
	if (addr == OF_BAD_ADDR)
		return -1;

	/* Add port, irq will be dealt with later. We passed a translated
	 * IO port value. It will be fixed up later along with the irq
	 */
	if (of_node_is_type(tsi, "tsi-bridge"))
		return add_legacy_port(np, -1, UPIO_TSI, addr, addr,
				       0, legacy_port_flags, 0);
	else
		return add_legacy_port(np, -1, UPIO_MEM, addr, addr,
				       0, legacy_port_flags, 0);
}

static int __init add_legacy_isa_port(struct device_node *np,
				      struct device_node *isa_brg)
{
	const __be32 *reg;
	const char *typep;
	int index = -1;
	u64 taddr;

	DBG(" -> add_legacy_isa_port(%pOF)\n", np);

	/* Get the ISA port number */
	reg = of_get_property(np, "reg", NULL);
	if (reg == NULL)
		return -1;

	/* Verify it's an IO port, we don't support anything else */
	if (!(be32_to_cpu(reg[0]) & 0x00000001))
		return -1;

	/* Now look for an "ibm,aix-loc" property that gives us ordering
	 * if any...
	 */
	typep = of_get_property(np, "ibm,aix-loc", NULL);

	/* If we have a location index, then use it */
	if (typep && *typep == 'S')
		index = simple_strtol(typep+1, NULL, 0) - 1;

	/* Translate ISA address. If it fails, we still register the port
	 * with no translated address so that it can be picked up as an IO
	 * port later by the serial driver
	 *
	 * Note: Don't even try on P8 lpc, we know it's not directly mapped
	 */
	if (!of_device_is_compatible(isa_brg, "ibm,power8-lpc") ||
	    of_get_property(isa_brg, "ranges", NULL)) {
		taddr = of_translate_address(np, reg);
		if (taddr == OF_BAD_ADDR)
			taddr = 0;
	} else
		taddr = 0;

	/* Add port, irq will be dealt with later */
	return add_legacy_port(np, index, UPIO_PORT, be32_to_cpu(reg[1]),
			       taddr, 0, legacy_port_flags, 0);

}

#ifdef CONFIG_PCI
static int __init add_legacy_pci_port(struct device_node *np,
				      struct device_node *pci_dev)
{
	u64 addr, base;
	const __be32 *addrp;
	unsigned int flags;
	int iotype, index = -1, lindex = 0;

	DBG(" -> add_legacy_pci_port(%pOF)\n", np);

	/* We only support ports that have a clock frequency properly
	 * encoded in the device-tree (that is have an fcode). Anything
	 * else can't be used that early and will be normally probed by
	 * the generic 8250_pci driver later on. The reason is that 8250
	 * compatible UARTs on PCI need all sort of quirks (port offsets
	 * etc...) that this code doesn't know about
	 */
	if (of_get_property(np, "clock-frequency", NULL) == NULL)
		return -1;

	/* Get the PCI address. Assume BAR 0 */
	addrp = of_get_pci_address(pci_dev, 0, NULL, &flags);
	if (addrp == NULL)
		return -1;

	/* We only support BAR 0 for now */
	iotype = (flags & IORESOURCE_MEM) ? UPIO_MEM : UPIO_PORT;
	addr = of_translate_address(pci_dev, addrp);
	if (addr == OF_BAD_ADDR)
		return -1;

	/* Set the IO base to the same as the translated address for MMIO,
	 * or to the domain local IO base for PIO (it will be fixed up later)
	 */
	if (iotype == UPIO_MEM)
		base = addr;
	else
		base = of_read_number(&addrp[2], 1);

	/* Try to guess an index... If we have subdevices of the pci dev,
	 * we get to their "reg" property
	 */
	if (np != pci_dev) {
		const __be32 *reg = of_get_property(np, "reg", NULL);
		if (reg && (be32_to_cpup(reg) < 4))
			index = lindex = be32_to_cpup(reg);
	}

	/* Local index means it's the Nth port in the PCI chip. Unfortunately
	 * the offset to add here is device specific. We know about those
	 * EXAR ports and we default to the most common case. If your UART
	 * doesn't work for these settings, you'll have to add your own special
	 * cases here
	 */
	if (of_device_is_compatible(pci_dev, "pci13a8,152") ||
	    of_device_is_compatible(pci_dev, "pci13a8,154") ||
	    of_device_is_compatible(pci_dev, "pci13a8,158")) {
		addr += 0x200 * lindex;
		base += 0x200 * lindex;
	} else {
		addr += 8 * lindex;
		base += 8 * lindex;
	}

	/* Add port, irq will be dealt with later. We passed a translated
	 * IO port value. It will be fixed up later along with the irq
	 */
	return add_legacy_port(np, index, iotype, base, addr, 0,
			       legacy_port_flags, np != pci_dev);
}
#endif

static void __init setup_legacy_serial_console(int console)
{
	struct legacy_serial_info *info = &legacy_serial_infos[console];
	struct plat_serial8250_port *port = &legacy_serial_ports[console];
	unsigned int stride;

	stride = 1 << port->regshift;

	/* Check if a translated MMIO address has been found */
	if (info->taddr) {
		info->early_addr = early_ioremap(info->taddr, 0x1000);
		if (info->early_addr == NULL)
			return;
		udbg_uart_init_mmio(info->early_addr, stride);
	} else {
		/* Check if it's PIO and we support untranslated PIO */
		if (port->iotype == UPIO_PORT && isa_io_special)
			udbg_uart_init_pio(port->iobase, stride);
		else
			return;
	}

	/* Try to query the current speed */
	if (info->speed == 0)
		info->speed = udbg_probe_uart_speed(info->clock);

	/* Set it up */
	DBG("default console speed = %d\n", info->speed);
	udbg_uart_setup(info->speed, info->clock);
}

static int __init ioremap_legacy_serial_console(void)
{
<<<<<<< HEAD
	struct legacy_serial_info *info = &legacy_serial_infos[legacy_serial_console];
	struct plat_serial8250_port *port = &legacy_serial_ports[legacy_serial_console];
=======
	struct plat_serial8250_port *port;
	struct legacy_serial_info *info;
>>>>>>> 3b7961a3
	void __iomem *vaddr;

	if (legacy_serial_console < 0)
		return 0;

<<<<<<< HEAD
=======
	info = &legacy_serial_infos[legacy_serial_console];
	port = &legacy_serial_ports[legacy_serial_console];

>>>>>>> 3b7961a3
	if (!info->early_addr)
		return 0;

	vaddr = ioremap(info->taddr, 0x1000);
	if (WARN_ON(!vaddr))
		return -ENOMEM;

	udbg_uart_init_mmio(vaddr, 1 << port->regshift);
	early_iounmap(info->early_addr, 0x1000);
	info->early_addr = NULL;

	return 0;
}
early_initcall(ioremap_legacy_serial_console);

/*
 * This is called very early, as part of setup_system() or eventually
 * setup_arch(), basically before anything else in this file. This function
 * will try to build a list of all the available 8250-compatible serial ports
 * in the machine using the Open Firmware device-tree. It currently only deals
 * with ISA and PCI busses but could be extended. It allows a very early boot
 * console to be initialized, that list is also used later to provide 8250 with
 * the machine non-PCI ports and to properly pick the default console port
 */
void __init find_legacy_serial_ports(void)
{
	struct device_node *np, *stdout = NULL;
	const char *path;
	int index;

	DBG(" -> find_legacy_serial_port()\n");

	/* Now find out if one of these is out firmware console */
	path = of_get_property(of_chosen, "linux,stdout-path", NULL);
	if (path == NULL)
		path = of_get_property(of_chosen, "stdout-path", NULL);
	if (path != NULL) {
		stdout = of_find_node_by_path(path);
		if (stdout)
			DBG("stdout is %pOF\n", stdout);
	} else {
		DBG(" no linux,stdout-path !\n");
	}

	/* Iterate over all the 16550 ports, looking for known parents */
	for_each_compatible_node(np, "serial", "ns16550") {
		struct device_node *parent = of_get_parent(np);
		if (!parent)
			continue;
		if (of_match_node(legacy_serial_parents, parent) != NULL) {
			if (of_device_is_available(np)) {
				index = add_legacy_soc_port(np, np);
				if (index >= 0 && np == stdout)
					legacy_serial_console = index;
			}
		}
		of_node_put(parent);
	}

	/* Next, fill our array with ISA ports */
	for_each_node_by_type(np, "serial") {
		struct device_node *isa = of_get_parent(np);
		if (of_node_name_eq(isa, "isa") || of_node_name_eq(isa, "lpc")) {
			if (of_device_is_available(np)) {
				index = add_legacy_isa_port(np, isa);
				if (index >= 0 && np == stdout)
					legacy_serial_console = index;
			}
		}
		of_node_put(isa);
	}

#ifdef CONFIG_PCI
	/* Next, try to locate PCI ports */
	for (np = NULL; (np = of_find_all_nodes(np));) {
		struct device_node *pci, *parent = of_get_parent(np);
		if (of_node_name_eq(parent, "isa")) {
			of_node_put(parent);
			continue;
		}
		if (!of_node_name_eq(np, "serial") &&
		    !of_node_is_type(np, "serial")) {
			of_node_put(parent);
			continue;
		}
		/* Check for known pciclass, and also check whether we have
		 * a device with child nodes for ports or not
		 */
		if (of_device_is_compatible(np, "pciclass,0700") ||
		    of_device_is_compatible(np, "pciclass,070002"))
			pci = np;
		else if (of_device_is_compatible(parent, "pciclass,0700") ||
			 of_device_is_compatible(parent, "pciclass,070002"))
			pci = parent;
		else {
			of_node_put(parent);
			continue;
		}
		index = add_legacy_pci_port(np, pci);
		if (index >= 0 && np == stdout)
			legacy_serial_console = index;
		of_node_put(parent);
	}
#endif

	DBG("legacy_serial_console = %d\n", legacy_serial_console);
	if (legacy_serial_console >= 0)
		setup_legacy_serial_console(legacy_serial_console);
	DBG(" <- find_legacy_serial_port()\n");
}

static struct platform_device serial_device = {
	.name	= "serial8250",
	.id	= PLAT8250_DEV_PLATFORM,
	.dev	= {
		.platform_data = legacy_serial_ports,
	},
};

static void __init fixup_port_irq(int index,
				  struct device_node *np,
				  struct plat_serial8250_port *port)
{
	unsigned int virq;

	DBG("fixup_port_irq(%d)\n", index);

	virq = irq_of_parse_and_map(np, 0);
	if (!virq && legacy_serial_infos[index].irq_check_parent) {
		np = of_get_parent(np);
		if (np == NULL)
			return;
		virq = irq_of_parse_and_map(np, 0);
		of_node_put(np);
	}
	if (!virq)
		return;

	port->irq = virq;

#ifdef CONFIG_SERIAL_8250_FSL
	if (of_device_is_compatible(np, "fsl,ns16550")) {
		port->handle_irq = fsl8250_handle_irq;
		port->has_sysrq = IS_ENABLED(CONFIG_SERIAL_8250_CONSOLE);
	}
#endif
}

static void __init fixup_port_pio(int index,
				  struct device_node *np,
				  struct plat_serial8250_port *port)
{
#ifdef CONFIG_PCI
	struct pci_controller *hose;

	DBG("fixup_port_pio(%d)\n", index);

	hose = pci_find_hose_for_OF_device(np);
	if (hose) {
		unsigned long offset = (unsigned long)hose->io_base_virt -
#ifdef CONFIG_PPC64
			pci_io_base;
#else
			isa_io_base;
#endif
		DBG("port %d, IO %lx -> %lx\n",
		    index, port->iobase, port->iobase + offset);
		port->iobase += offset;
	}
#endif
}

static void __init fixup_port_mmio(int index,
				   struct device_node *np,
				   struct plat_serial8250_port *port)
{
	DBG("fixup_port_mmio(%d)\n", index);

	port->membase = ioremap(port->mapbase, 0x100);
}

/*
 * This is called as an arch initcall, hopefully before the PCI bus is
 * probed and/or the 8250 driver loaded since we need to register our
 * platform devices before 8250 PCI ones are detected as some of them
 * must properly "override" the platform ones.
 *
 * This function fixes up the interrupt value for platform ports as it
 * couldn't be done earlier before interrupt maps have been parsed. It
 * also "corrects" the IO address for PIO ports for the same reason,
 * since earlier, the PHBs virtual IO space wasn't assigned yet. It then
 * registers all those platform ports for use by the 8250 driver when it
 * finally loads.
 */
static int __init serial_dev_init(void)
{
	int i;

	if (legacy_serial_count == 0)
		return -ENODEV;

	/*
	 * Before we register the platform serial devices, we need
	 * to fixup their interrupts and their IO ports.
	 */
	DBG("Fixing serial ports interrupts and IO ports ...\n");

	for (i = 0; i < legacy_serial_count; i++) {
		struct plat_serial8250_port *port = &legacy_serial_ports[i];
		struct device_node *np = legacy_serial_infos[i].np;

		if (!port->irq)
			fixup_port_irq(i, np, port);
		if (port->iotype == UPIO_PORT)
			fixup_port_pio(i, np, port);
		if ((port->iotype == UPIO_MEM) || (port->iotype == UPIO_TSI))
			fixup_port_mmio(i, np, port);
	}

	DBG("Registering platform serial ports\n");

	return platform_device_register(&serial_device);
}
device_initcall(serial_dev_init);


#ifdef CONFIG_SERIAL_8250_CONSOLE
/*
 * This is called very early, as part of console_init() (typically just after
 * time_init()). This function is respondible for trying to find a good
 * default console on serial ports. It tries to match the open firmware
 * default output with one of the available serial console drivers that have
 * been probed earlier by find_legacy_serial_ports()
 */
static int __init check_legacy_serial_console(void)
{
	struct device_node *prom_stdout = NULL;
	int i, speed = 0, offset = 0;
	const char *name;
	const __be32 *spd;

	DBG(" -> check_legacy_serial_console()\n");

	/* The user has requested a console so this is already set up. */
	if (strstr(boot_command_line, "console=")) {
		DBG(" console was specified !\n");
		return -EBUSY;
	}

	if (!of_chosen) {
		DBG(" of_chosen is NULL !\n");
		return -ENODEV;
	}

	if (legacy_serial_console < 0) {
		DBG(" legacy_serial_console not found !\n");
		return -ENODEV;
	}
	/* We are getting a weird phandle from OF ... */
	/* ... So use the full path instead */
	name = of_get_property(of_chosen, "linux,stdout-path", NULL);
	if (name == NULL)
		name = of_get_property(of_chosen, "stdout-path", NULL);
	if (name == NULL) {
		DBG(" no stdout-path !\n");
		return -ENODEV;
	}
	prom_stdout = of_find_node_by_path(name);
	if (!prom_stdout) {
		DBG(" can't find stdout package %s !\n", name);
		return -ENODEV;
	}
	DBG("stdout is %pOF\n", prom_stdout);

	name = of_get_property(prom_stdout, "name", NULL);
	if (!name) {
		DBG(" stdout package has no name !\n");
		goto not_found;
	}
	spd = of_get_property(prom_stdout, "current-speed", NULL);
	if (spd)
		speed = be32_to_cpup(spd);

	if (strcmp(name, "serial") != 0)
		goto not_found;

	/* Look for it in probed array */
	for (i = 0; i < legacy_serial_count; i++) {
		if (prom_stdout != legacy_serial_infos[i].np)
			continue;
		offset = i;
		speed = legacy_serial_infos[i].speed;
		break;
	}
	if (i >= legacy_serial_count)
		goto not_found;

	of_node_put(prom_stdout);

	DBG("Found serial console at ttyS%d\n", offset);

	if (speed) {
		static char __initdata opt[16];
		sprintf(opt, "%d", speed);
		return add_preferred_console("ttyS", offset, opt);
	} else
		return add_preferred_console("ttyS", offset, NULL);

 not_found:
	DBG("No preferred console found !\n");
	of_node_put(prom_stdout);
	return -ENODEV;
}
console_initcall(check_legacy_serial_console);

#endif /* CONFIG_SERIAL_8250_CONSOLE */<|MERGE_RESOLUTION|>--- conflicted
+++ resolved
@@ -356,24 +356,16 @@
 
 static int __init ioremap_legacy_serial_console(void)
 {
-<<<<<<< HEAD
-	struct legacy_serial_info *info = &legacy_serial_infos[legacy_serial_console];
-	struct plat_serial8250_port *port = &legacy_serial_ports[legacy_serial_console];
-=======
 	struct plat_serial8250_port *port;
 	struct legacy_serial_info *info;
->>>>>>> 3b7961a3
 	void __iomem *vaddr;
 
 	if (legacy_serial_console < 0)
 		return 0;
 
-<<<<<<< HEAD
-=======
 	info = &legacy_serial_infos[legacy_serial_console];
 	port = &legacy_serial_ports[legacy_serial_console];
 
->>>>>>> 3b7961a3
 	if (!info->early_addr)
 		return 0;
 
