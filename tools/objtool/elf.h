/* SPDX-License-Identifier: GPL-2.0-or-later */
/*
 * Copyright (C) 2015 Josh Poimboeuf <jpoimboe@redhat.com>
 */

#ifndef _OBJTOOL_ELF_H
#define _OBJTOOL_ELF_H

#include <stdio.h>
#include <gelf.h>
#include <linux/list.h>
#include <linux/hashtable.h>
#include <linux/rbtree.h>
#include <linux/jhash.h>

#ifdef LIBELF_USE_DEPRECATED
# define elf_getshdrnum    elf_getshnum
# define elf_getshdrstrndx elf_getshstrndx
#endif

/*
 * Fallback for systems without this "read, mmaping if possible" cmd.
 */
#ifndef ELF_C_READ_MMAP
#define ELF_C_READ_MMAP ELF_C_READ
#endif

struct section {
	struct list_head list;
	struct hlist_node hash;
	struct hlist_node name_hash;
	GElf_Shdr sh;
	struct rb_root symbol_tree;
	struct list_head symbol_list;
	struct list_head reloc_list;
	struct section *base, *reloc;
	struct symbol *sym;
	Elf_Data *data;
	char *name;
	int idx;
	unsigned int len;
	bool changed, text, rodata, noinstr;
};

struct symbol {
	struct list_head list;
	struct rb_node node;
	struct hlist_node hash;
	struct hlist_node name_hash;
	GElf_Sym sym;
	struct section *sec;
	char *name;
	unsigned int idx;
	unsigned char bind, type;
	unsigned long offset;
	unsigned int len;
	struct symbol *pfunc, *cfunc, *alias;
	bool uaccess_safe;
};

struct reloc {
	struct list_head list;
	struct hlist_node hash;
	union {
		GElf_Rela rela;
		GElf_Rel  rel;
	};
	struct section *sec;
	struct symbol *sym;
	unsigned long offset;
	unsigned int type;
	int addend;
	int idx;
	bool jump_table_start;
};

#define ELF_HASH_BITS	20

struct elf {
	Elf *elf;
	GElf_Ehdr ehdr;
	int fd;
	bool changed;
	char *name;
	struct list_head sections;
	DECLARE_HASHTABLE(symbol_hash, ELF_HASH_BITS);
	DECLARE_HASHTABLE(symbol_name_hash, ELF_HASH_BITS);
	DECLARE_HASHTABLE(section_hash, ELF_HASH_BITS);
	DECLARE_HASHTABLE(section_name_hash, ELF_HASH_BITS);
	DECLARE_HASHTABLE(reloc_hash, ELF_HASH_BITS);
};

#define OFFSET_STRIDE_BITS	4
#define OFFSET_STRIDE		(1UL << OFFSET_STRIDE_BITS)
#define OFFSET_STRIDE_MASK	(~(OFFSET_STRIDE - 1))

#define for_offset_range(_offset, _start, _end)			\
	for (_offset = ((_start) & OFFSET_STRIDE_MASK);		\
	     _offset >= ((_start) & OFFSET_STRIDE_MASK) &&	\
	     _offset <= ((_end) & OFFSET_STRIDE_MASK);		\
	     _offset += OFFSET_STRIDE)

static inline u32 sec_offset_hash(struct section *sec, unsigned long offset)
{
	u32 ol, oh, idx = sec->idx;

	offset &= OFFSET_STRIDE_MASK;

	ol = offset;
	oh = (offset >> 16) >> 16;

	__jhash_mix(ol, oh, idx);

	return ol;
}

static inline u32 reloc_hash(struct reloc *reloc)
{
	return sec_offset_hash(reloc->sec, reloc->offset);
}

struct elf *elf_open_read(const char *name, int flags);
struct section *elf_create_section(struct elf *elf, const char *name, size_t entsize, int nr);
<<<<<<< HEAD
struct section *elf_create_reloc_section(struct elf *elf, struct section *base, int reltype);
void elf_add_reloc(struct elf *elf, struct reloc *reloc);
int elf_write(const struct elf *elf);
=======
struct section *elf_create_rela_section(struct elf *elf, struct section *base);
void elf_add_rela(struct elf *elf, struct rela *rela);
int elf_write_insn(struct elf *elf, struct section *sec,
		   unsigned long offset, unsigned int len,
		   const char *insn);
int elf_write_rela(struct elf *elf, struct rela *rela);
int elf_write(struct elf *elf);
>>>>>>> 0f1441b4
void elf_close(struct elf *elf);

struct section *find_section_by_name(const struct elf *elf, const char *name);
struct symbol *find_func_by_offset(struct section *sec, unsigned long offset);
struct symbol *find_symbol_by_offset(struct section *sec, unsigned long offset);
struct symbol *find_symbol_by_name(const struct elf *elf, const char *name);
struct symbol *find_symbol_containing(const struct section *sec, unsigned long offset);
struct reloc *find_reloc_by_dest(const struct elf *elf, struct section *sec, unsigned long offset);
struct reloc *find_reloc_by_dest_range(const struct elf *elf, struct section *sec,
				     unsigned long offset, unsigned int len);
struct symbol *find_func_containing(struct section *sec, unsigned long offset);
<<<<<<< HEAD
int elf_rebuild_reloc_section(struct section *sec);
=======
int elf_rebuild_rela_section(struct elf *elf, struct section *sec);
>>>>>>> 0f1441b4

#define for_each_sec(file, sec)						\
	list_for_each_entry(sec, &file->elf->sections, list)

#endif /* _OBJTOOL_ELF_H */<|MERGE_RESOLUTION|>--- conflicted
+++ resolved
@@ -121,19 +121,13 @@
 
 struct elf *elf_open_read(const char *name, int flags);
 struct section *elf_create_section(struct elf *elf, const char *name, size_t entsize, int nr);
-<<<<<<< HEAD
 struct section *elf_create_reloc_section(struct elf *elf, struct section *base, int reltype);
 void elf_add_reloc(struct elf *elf, struct reloc *reloc);
-int elf_write(const struct elf *elf);
-=======
-struct section *elf_create_rela_section(struct elf *elf, struct section *base);
-void elf_add_rela(struct elf *elf, struct rela *rela);
 int elf_write_insn(struct elf *elf, struct section *sec,
 		   unsigned long offset, unsigned int len,
 		   const char *insn);
-int elf_write_rela(struct elf *elf, struct rela *rela);
+int elf_write_reloc(struct elf *elf, struct reloc *reloc);
 int elf_write(struct elf *elf);
->>>>>>> 0f1441b4
 void elf_close(struct elf *elf);
 
 struct section *find_section_by_name(const struct elf *elf, const char *name);
@@ -145,11 +139,7 @@
 struct reloc *find_reloc_by_dest_range(const struct elf *elf, struct section *sec,
 				     unsigned long offset, unsigned int len);
 struct symbol *find_func_containing(struct section *sec, unsigned long offset);
-<<<<<<< HEAD
-int elf_rebuild_reloc_section(struct section *sec);
-=======
-int elf_rebuild_rela_section(struct elf *elf, struct section *sec);
->>>>>>> 0f1441b4
+int elf_rebuild_reloc_section(struct elf *elf, struct section *sec);
 
 #define for_each_sec(file, sec)						\
 	list_for_each_entry(sec, &file->elf->sections, list)
