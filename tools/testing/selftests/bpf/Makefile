# SPDX-License-Identifier: GPL-2.0

LIBDIR := ../../../lib
BPFDIR := $(LIBDIR)/bpf
APIDIR := ../../../include/uapi
GENDIR := ../../../../include/generated
GENHDR := $(GENDIR)/autoconf.h

ifneq ($(wildcard $(GENHDR)),)
  GENFLAGS := -DHAVE_GENHDR
endif

CFLAGS += -Wall -O2 -I$(APIDIR) -I$(LIBDIR) -I$(GENDIR) $(GENFLAGS) -I../../../include
<<<<<<< HEAD
LDLIBS += -lcap -lelf -lrt
=======
LDLIBS += -lcap -lelf -lrt -lpthread
>>>>>>> 03a0dded

# Order correspond to 'make run_tests' order
TEST_GEN_PROGS = test_verifier test_tag test_maps test_lru_map test_lpm_map test_progs \
	test_align test_verifier_log test_dev_cgroup test_tcpbpf_user

TEST_GEN_FILES = test_pkt_access.o test_xdp.o test_l4lb.o test_tcp_estats.o test_obj_id.o \
	test_pkt_md_access.o test_xdp_redirect.o test_xdp_meta.o sockmap_parse_prog.o     \
	sockmap_verdict_prog.o dev_cgroup.o sample_ret0.o test_tracepoint.o \
	test_l4lb_noinline.o test_xdp_noinline.o test_stacktrace_map.o \
	sample_map_ret0.o test_tcpbpf_kern.o

# Order correspond to 'make run_tests' order
TEST_PROGS := test_kmod.sh \
	test_libbpf.sh \
	test_xdp_redirect.sh \
	test_xdp_meta.sh \
	test_offload.py

# Compile but not part of 'make run_tests'
TEST_GEN_PROGS_EXTENDED = test_libbpf_open

include ../lib.mk

BPFOBJ := $(OUTPUT)/libbpf.a cgroup_helpers.c

$(TEST_GEN_PROGS): $(BPFOBJ)

$(TEST_GEN_PROGS_EXTENDED): $(OUTPUT)/libbpf.a

.PHONY: force

# force a rebuild of BPFOBJ when its dependencies are updated
force:

$(BPFOBJ): force
	$(MAKE) -C $(BPFDIR) OUTPUT=$(OUTPUT)/

CLANG ?= clang
LLC   ?= llc

PROBE := $(shell $(LLC) -march=bpf -mcpu=probe -filetype=null /dev/null 2>&1)

# Let newer LLVM versions transparently probe the kernel for availability
# of full BPF instruction set.
ifeq ($(PROBE),)
  CPU ?= probe
else
  CPU ?= generic
endif

CLANG_FLAGS = -I. -I./include/uapi -I../../../include/uapi \
	      -Wno-compare-distinct-pointer-types

$(OUTPUT)/test_l4lb_noinline.o: CLANG_FLAGS += -fno-inline
$(OUTPUT)/test_xdp_noinline.o: CLANG_FLAGS += -fno-inline

$(OUTPUT)/%.o: %.c
	$(CLANG) $(CLANG_FLAGS) \
		 -O2 -target bpf -emit-llvm -c $< -o - |      \
	$(LLC) -march=bpf -mcpu=$(CPU) -filetype=obj -o $@<|MERGE_RESOLUTION|>--- conflicted
+++ resolved
@@ -11,11 +11,7 @@
 endif
 
 CFLAGS += -Wall -O2 -I$(APIDIR) -I$(LIBDIR) -I$(GENDIR) $(GENFLAGS) -I../../../include
-<<<<<<< HEAD
-LDLIBS += -lcap -lelf -lrt
-=======
 LDLIBS += -lcap -lelf -lrt -lpthread
->>>>>>> 03a0dded
 
 # Order correspond to 'make run_tests' order
 TEST_GEN_PROGS = test_verifier test_tag test_maps test_lru_map test_lpm_map test_progs \
