// SPDX-License-Identifier: GPL-2.0
/*
 * Block multiqueue core code
 *
 * Copyright (C) 2013-2014 Jens Axboe
 * Copyright (C) 2013-2014 Christoph Hellwig
 */
#include <linux/kernel.h>
#include <linux/module.h>
#include <linux/backing-dev.h>
#include <linux/bio.h>
#include <linux/blkdev.h>
#include <linux/kmemleak.h>
#include <linux/mm.h>
#include <linux/init.h>
#include <linux/slab.h>
#include <linux/workqueue.h>
#include <linux/smp.h>
#include <linux/llist.h>
#include <linux/list_sort.h>
#include <linux/cpu.h>
#include <linux/cache.h>
#include <linux/sched/sysctl.h>
#include <linux/sched/topology.h>
#include <linux/sched/signal.h>
#include <linux/delay.h>
#include <linux/crash_dump.h>
#include <linux/prefetch.h>
#include <linux/blk-crypto.h>

#include <trace/events/block.h>

#include <linux/blk-mq.h>
#include <linux/t10-pi.h>
#include "blk.h"
#include "blk-mq.h"
#include "blk-mq-debugfs.h"
#include "blk-mq-tag.h"
#include "blk-pm.h"
#include "blk-stat.h"
#include "blk-mq-sched.h"
#include "blk-rq-qos.h"

static DEFINE_PER_CPU(struct llist_head, blk_cpu_done);

static void blk_mq_poll_stats_start(struct request_queue *q);
static void blk_mq_poll_stats_fn(struct blk_stat_callback *cb);

static int blk_mq_poll_stats_bkt(const struct request *rq)
{
	int ddir, sectors, bucket;

	ddir = rq_data_dir(rq);
	sectors = blk_rq_stats_sectors(rq);

	bucket = ddir + 2 * ilog2(sectors);

	if (bucket < 0)
		return -1;
	else if (bucket >= BLK_MQ_POLL_STATS_BKTS)
		return ddir + BLK_MQ_POLL_STATS_BKTS - 2;

	return bucket;
}

/*
 * Check if any of the ctx, dispatch list or elevator
 * have pending work in this hardware queue.
 */
static bool blk_mq_hctx_has_pending(struct blk_mq_hw_ctx *hctx)
{
	return !list_empty_careful(&hctx->dispatch) ||
		sbitmap_any_bit_set(&hctx->ctx_map) ||
			blk_mq_sched_has_work(hctx);
}

/*
 * Mark this ctx as having pending work in this hardware queue
 */
static void blk_mq_hctx_mark_pending(struct blk_mq_hw_ctx *hctx,
				     struct blk_mq_ctx *ctx)
{
	const int bit = ctx->index_hw[hctx->type];

	if (!sbitmap_test_bit(&hctx->ctx_map, bit))
		sbitmap_set_bit(&hctx->ctx_map, bit);
}

static void blk_mq_hctx_clear_pending(struct blk_mq_hw_ctx *hctx,
				      struct blk_mq_ctx *ctx)
{
	const int bit = ctx->index_hw[hctx->type];

	sbitmap_clear_bit(&hctx->ctx_map, bit);
}

struct mq_inflight {
	struct block_device *part;
	unsigned int inflight[2];
};

static bool blk_mq_check_inflight(struct blk_mq_hw_ctx *hctx,
				  struct request *rq, void *priv,
				  bool reserved)
{
	struct mq_inflight *mi = priv;

	if ((!mi->part->bd_partno || rq->part == mi->part) &&
	    blk_mq_rq_state(rq) == MQ_RQ_IN_FLIGHT)
		mi->inflight[rq_data_dir(rq)]++;

	return true;
}

unsigned int blk_mq_in_flight(struct request_queue *q,
		struct block_device *part)
{
	struct mq_inflight mi = { .part = part };

	blk_mq_queue_tag_busy_iter(q, blk_mq_check_inflight, &mi);

	return mi.inflight[0] + mi.inflight[1];
}

void blk_mq_in_flight_rw(struct request_queue *q, struct block_device *part,
		unsigned int inflight[2])
{
	struct mq_inflight mi = { .part = part };

	blk_mq_queue_tag_busy_iter(q, blk_mq_check_inflight, &mi);
	inflight[0] = mi.inflight[0];
	inflight[1] = mi.inflight[1];
}

void blk_freeze_queue_start(struct request_queue *q)
{
	mutex_lock(&q->mq_freeze_lock);
	if (++q->mq_freeze_depth == 1) {
		percpu_ref_kill(&q->q_usage_counter);
		mutex_unlock(&q->mq_freeze_lock);
		if (queue_is_mq(q))
			blk_mq_run_hw_queues(q, false);
	} else {
		mutex_unlock(&q->mq_freeze_lock);
	}
}
EXPORT_SYMBOL_GPL(blk_freeze_queue_start);

void blk_mq_freeze_queue_wait(struct request_queue *q)
{
	wait_event(q->mq_freeze_wq, percpu_ref_is_zero(&q->q_usage_counter));
}
EXPORT_SYMBOL_GPL(blk_mq_freeze_queue_wait);

int blk_mq_freeze_queue_wait_timeout(struct request_queue *q,
				     unsigned long timeout)
{
	return wait_event_timeout(q->mq_freeze_wq,
					percpu_ref_is_zero(&q->q_usage_counter),
					timeout);
}
EXPORT_SYMBOL_GPL(blk_mq_freeze_queue_wait_timeout);

/*
 * Guarantee no request is in use, so we can change any data structure of
 * the queue afterward.
 */
void blk_freeze_queue(struct request_queue *q)
{
	/*
	 * In the !blk_mq case we are only calling this to kill the
	 * q_usage_counter, otherwise this increases the freeze depth
	 * and waits for it to return to zero.  For this reason there is
	 * no blk_unfreeze_queue(), and blk_freeze_queue() is not
	 * exported to drivers as the only user for unfreeze is blk_mq.
	 */
	blk_freeze_queue_start(q);
	blk_mq_freeze_queue_wait(q);
}

void blk_mq_freeze_queue(struct request_queue *q)
{
	/*
	 * ...just an alias to keep freeze and unfreeze actions balanced
	 * in the blk_mq_* namespace
	 */
	blk_freeze_queue(q);
}
EXPORT_SYMBOL_GPL(blk_mq_freeze_queue);

void blk_mq_unfreeze_queue(struct request_queue *q)
{
	mutex_lock(&q->mq_freeze_lock);
	q->mq_freeze_depth--;
	WARN_ON_ONCE(q->mq_freeze_depth < 0);
	if (!q->mq_freeze_depth) {
		percpu_ref_resurrect(&q->q_usage_counter);
		wake_up_all(&q->mq_freeze_wq);
	}
	mutex_unlock(&q->mq_freeze_lock);
}
EXPORT_SYMBOL_GPL(blk_mq_unfreeze_queue);

/*
 * FIXME: replace the scsi_internal_device_*block_nowait() calls in the
 * mpt3sas driver such that this function can be removed.
 */
void blk_mq_quiesce_queue_nowait(struct request_queue *q)
{
	blk_queue_flag_set(QUEUE_FLAG_QUIESCED, q);
}
EXPORT_SYMBOL_GPL(blk_mq_quiesce_queue_nowait);

/**
 * blk_mq_quiesce_queue() - wait until all ongoing dispatches have finished
 * @q: request queue.
 *
 * Note: this function does not prevent that the struct request end_io()
 * callback function is invoked. Once this function is returned, we make
 * sure no dispatch can happen until the queue is unquiesced via
 * blk_mq_unquiesce_queue().
 */
void blk_mq_quiesce_queue(struct request_queue *q)
{
	struct blk_mq_hw_ctx *hctx;
	unsigned int i;
	bool rcu = false;

	blk_mq_quiesce_queue_nowait(q);

	queue_for_each_hw_ctx(q, hctx, i) {
		if (hctx->flags & BLK_MQ_F_BLOCKING)
			synchronize_srcu(hctx->srcu);
		else
			rcu = true;
	}
	if (rcu)
		synchronize_rcu();
}
EXPORT_SYMBOL_GPL(blk_mq_quiesce_queue);

/*
 * blk_mq_unquiesce_queue() - counterpart of blk_mq_quiesce_queue()
 * @q: request queue.
 *
 * This function recovers queue into the state before quiescing
 * which is done by blk_mq_quiesce_queue.
 */
void blk_mq_unquiesce_queue(struct request_queue *q)
{
	blk_queue_flag_clear(QUEUE_FLAG_QUIESCED, q);

	/* dispatch requests which are inserted during quiescing */
	blk_mq_run_hw_queues(q, true);
}
EXPORT_SYMBOL_GPL(blk_mq_unquiesce_queue);

void blk_mq_wake_waiters(struct request_queue *q)
{
	struct blk_mq_hw_ctx *hctx;
	unsigned int i;

	queue_for_each_hw_ctx(q, hctx, i)
		if (blk_mq_hw_queue_mapped(hctx))
			blk_mq_tag_wakeup_all(hctx->tags, true);
}

/*
 * Only need start/end time stamping if we have iostat or
 * blk stats enabled, or using an IO scheduler.
 */
static inline bool blk_mq_need_time_stamp(struct request *rq)
{
	return (rq->rq_flags & (RQF_IO_STAT | RQF_STATS)) || rq->q->elevator;
}

static struct request *blk_mq_rq_ctx_init(struct blk_mq_alloc_data *data,
		unsigned int tag, u64 alloc_time_ns)
{
	struct blk_mq_tags *tags = blk_mq_tags_from_data(data);
	struct request *rq = tags->static_rqs[tag];

	if (data->q->elevator) {
		rq->tag = BLK_MQ_NO_TAG;
		rq->internal_tag = tag;
	} else {
		rq->tag = tag;
		rq->internal_tag = BLK_MQ_NO_TAG;
	}

	/* csd/requeue_work/fifo_time is initialized before use */
	rq->q = data->q;
	rq->mq_ctx = data->ctx;
	rq->mq_hctx = data->hctx;
	rq->rq_flags = 0;
	rq->cmd_flags = data->cmd_flags;
	if (data->flags & BLK_MQ_REQ_PM)
		rq->rq_flags |= RQF_PM;
	if (blk_queue_io_stat(data->q))
		rq->rq_flags |= RQF_IO_STAT;
	INIT_LIST_HEAD(&rq->queuelist);
	INIT_HLIST_NODE(&rq->hash);
	RB_CLEAR_NODE(&rq->rb_node);
	rq->rq_disk = NULL;
	rq->part = NULL;
#ifdef CONFIG_BLK_RQ_ALLOC_TIME
	rq->alloc_time_ns = alloc_time_ns;
#endif
	if (blk_mq_need_time_stamp(rq))
		rq->start_time_ns = ktime_get_ns();
	else
		rq->start_time_ns = 0;
	rq->io_start_time_ns = 0;
	rq->stats_sectors = 0;
	rq->nr_phys_segments = 0;
#if defined(CONFIG_BLK_DEV_INTEGRITY)
	rq->nr_integrity_segments = 0;
#endif
	blk_crypto_rq_set_defaults(rq);
	/* tag was already set */
	WRITE_ONCE(rq->deadline, 0);

	rq->timeout = 0;

	rq->end_io = NULL;
	rq->end_io_data = NULL;

	data->ctx->rq_dispatched[op_is_sync(data->cmd_flags)]++;
	refcount_set(&rq->ref, 1);

	if (!op_is_flush(data->cmd_flags)) {
		struct elevator_queue *e = data->q->elevator;

		rq->elv.icq = NULL;
		if (e && e->type->ops.prepare_request) {
			if (e->type->icq_cache)
				blk_mq_sched_assign_ioc(rq);

			e->type->ops.prepare_request(rq);
			rq->rq_flags |= RQF_ELVPRIV;
		}
	}

	data->hctx->queued++;
	return rq;
}

static struct request *__blk_mq_alloc_request(struct blk_mq_alloc_data *data)
{
	struct request_queue *q = data->q;
	struct elevator_queue *e = q->elevator;
	u64 alloc_time_ns = 0;
	unsigned int tag;

	/* alloc_time includes depth and tag waits */
	if (blk_queue_rq_alloc_time(q))
		alloc_time_ns = ktime_get_ns();

	if (data->cmd_flags & REQ_NOWAIT)
		data->flags |= BLK_MQ_REQ_NOWAIT;

	if (e) {
		/*
		 * Flush/passthrough requests are special and go directly to the
		 * dispatch list. Don't include reserved tags in the
		 * limiting, as it isn't useful.
		 */
		if (!op_is_flush(data->cmd_flags) &&
		    !blk_op_is_passthrough(data->cmd_flags) &&
		    e->type->ops.limit_depth &&
		    !(data->flags & BLK_MQ_REQ_RESERVED))
			e->type->ops.limit_depth(data->cmd_flags, data);
	}

retry:
	data->ctx = blk_mq_get_ctx(q);
	data->hctx = blk_mq_map_queue(q, data->cmd_flags, data->ctx);
	if (!e)
		blk_mq_tag_busy(data->hctx);

	/*
	 * Waiting allocations only fail because of an inactive hctx.  In that
	 * case just retry the hctx assignment and tag allocation as CPU hotplug
	 * should have migrated us to an online CPU by now.
	 */
	tag = blk_mq_get_tag(data);
	if (tag == BLK_MQ_NO_TAG) {
		if (data->flags & BLK_MQ_REQ_NOWAIT)
			return NULL;

		/*
		 * Give up the CPU and sleep for a random short time to ensure
		 * that thread using a realtime scheduling class are migrated
		 * off the CPU, and thus off the hctx that is going away.
		 */
		msleep(3);
		goto retry;
	}
	return blk_mq_rq_ctx_init(data, tag, alloc_time_ns);
}

struct request *blk_mq_alloc_request(struct request_queue *q, unsigned int op,
		blk_mq_req_flags_t flags)
{
	struct blk_mq_alloc_data data = {
		.q		= q,
		.flags		= flags,
		.cmd_flags	= op,
	};
	struct request *rq;
	int ret;

	ret = blk_queue_enter(q, flags);
	if (ret)
		return ERR_PTR(ret);

	rq = __blk_mq_alloc_request(&data);
	if (!rq)
		goto out_queue_exit;
	rq->__data_len = 0;
	rq->__sector = (sector_t) -1;
	rq->bio = rq->biotail = NULL;
	return rq;
out_queue_exit:
	blk_queue_exit(q);
	return ERR_PTR(-EWOULDBLOCK);
}
EXPORT_SYMBOL(blk_mq_alloc_request);

struct request *blk_mq_alloc_request_hctx(struct request_queue *q,
	unsigned int op, blk_mq_req_flags_t flags, unsigned int hctx_idx)
{
	struct blk_mq_alloc_data data = {
		.q		= q,
		.flags		= flags,
		.cmd_flags	= op,
	};
	u64 alloc_time_ns = 0;
	unsigned int cpu;
	unsigned int tag;
	int ret;

	/* alloc_time includes depth and tag waits */
	if (blk_queue_rq_alloc_time(q))
		alloc_time_ns = ktime_get_ns();

	/*
	 * If the tag allocator sleeps we could get an allocation for a
	 * different hardware context.  No need to complicate the low level
	 * allocator for this for the rare use case of a command tied to
	 * a specific queue.
	 */
	if (WARN_ON_ONCE(!(flags & (BLK_MQ_REQ_NOWAIT | BLK_MQ_REQ_RESERVED))))
		return ERR_PTR(-EINVAL);

	if (hctx_idx >= q->nr_hw_queues)
		return ERR_PTR(-EIO);

	ret = blk_queue_enter(q, flags);
	if (ret)
		return ERR_PTR(ret);

	/*
	 * Check if the hardware context is actually mapped to anything.
	 * If not tell the caller that it should skip this queue.
	 */
	ret = -EXDEV;
	data.hctx = q->queue_hw_ctx[hctx_idx];
	if (!blk_mq_hw_queue_mapped(data.hctx))
		goto out_queue_exit;
	cpu = cpumask_first_and(data.hctx->cpumask, cpu_online_mask);
	data.ctx = __blk_mq_get_ctx(q, cpu);

	if (!q->elevator)
		blk_mq_tag_busy(data.hctx);

	ret = -EWOULDBLOCK;
	tag = blk_mq_get_tag(&data);
	if (tag == BLK_MQ_NO_TAG)
		goto out_queue_exit;
	return blk_mq_rq_ctx_init(&data, tag, alloc_time_ns);

out_queue_exit:
	blk_queue_exit(q);
	return ERR_PTR(ret);
}
EXPORT_SYMBOL_GPL(blk_mq_alloc_request_hctx);

static void __blk_mq_free_request(struct request *rq)
{
	struct request_queue *q = rq->q;
	struct blk_mq_ctx *ctx = rq->mq_ctx;
	struct blk_mq_hw_ctx *hctx = rq->mq_hctx;
	const int sched_tag = rq->internal_tag;

	blk_crypto_free_request(rq);
	blk_pm_mark_last_busy(rq);
	rq->mq_hctx = NULL;
	if (rq->tag != BLK_MQ_NO_TAG)
		blk_mq_put_tag(hctx->tags, ctx, rq->tag);
	if (sched_tag != BLK_MQ_NO_TAG)
		blk_mq_put_tag(hctx->sched_tags, ctx, sched_tag);
	blk_mq_sched_restart(hctx);
	blk_queue_exit(q);
}

void blk_mq_free_request(struct request *rq)
{
	struct request_queue *q = rq->q;
	struct elevator_queue *e = q->elevator;
	struct blk_mq_ctx *ctx = rq->mq_ctx;
	struct blk_mq_hw_ctx *hctx = rq->mq_hctx;

	if (rq->rq_flags & RQF_ELVPRIV) {
		if (e && e->type->ops.finish_request)
			e->type->ops.finish_request(rq);
		if (rq->elv.icq) {
			put_io_context(rq->elv.icq->ioc);
			rq->elv.icq = NULL;
		}
	}

	ctx->rq_completed[rq_is_sync(rq)]++;
	if (rq->rq_flags & RQF_MQ_INFLIGHT)
		__blk_mq_dec_active_requests(hctx);

	if (unlikely(laptop_mode && !blk_rq_is_passthrough(rq)))
		laptop_io_completion(q->backing_dev_info);

	rq_qos_done(q, rq);

	WRITE_ONCE(rq->state, MQ_RQ_IDLE);
	if (refcount_dec_and_test(&rq->ref))
		__blk_mq_free_request(rq);
}
EXPORT_SYMBOL_GPL(blk_mq_free_request);

inline void __blk_mq_end_request(struct request *rq, blk_status_t error)
{
	u64 now = 0;

	if (blk_mq_need_time_stamp(rq))
		now = ktime_get_ns();

	if (rq->rq_flags & RQF_STATS) {
		blk_mq_poll_stats_start(rq->q);
		blk_stat_add(rq, now);
	}

	blk_mq_sched_completed_request(rq, now);

	blk_account_io_done(rq, now);

	if (rq->end_io) {
		rq_qos_done(rq->q, rq);
		rq->end_io(rq, error);
	} else {
		blk_mq_free_request(rq);
	}
}
EXPORT_SYMBOL(__blk_mq_end_request);

void blk_mq_end_request(struct request *rq, blk_status_t error)
{
	if (blk_update_request(rq, error, blk_rq_bytes(rq)))
		BUG();
	__blk_mq_end_request(rq, error);
}
EXPORT_SYMBOL(blk_mq_end_request);

static void blk_complete_reqs(struct llist_head *list)
{
	struct llist_node *entry = llist_reverse_order(llist_del_all(list));
	struct request *rq, *next;

	llist_for_each_entry_safe(rq, next, entry, ipi_list)
		rq->q->mq_ops->complete(rq);
}

static __latent_entropy void blk_done_softirq(struct softirq_action *h)
{
	blk_complete_reqs(this_cpu_ptr(&blk_cpu_done));
}

static int blk_softirq_cpu_dead(unsigned int cpu)
{
	blk_complete_reqs(&per_cpu(blk_cpu_done, cpu));
	return 0;
}

static void __blk_mq_complete_request_remote(void *data)
{
	__raise_softirq_irqoff(BLOCK_SOFTIRQ);
}

static inline bool blk_mq_complete_need_ipi(struct request *rq)
{
	int cpu = raw_smp_processor_id();

	if (!IS_ENABLED(CONFIG_SMP) ||
	    !test_bit(QUEUE_FLAG_SAME_COMP, &rq->q->queue_flags))
		return false;
	/*
	 * With force threaded interrupts enabled, raising softirq from an SMP
	 * function call will always result in waking the ksoftirqd thread.
	 * This is probably worse than completing the request on a different
	 * cache domain.
	 */
	if (force_irqthreads)
		return false;

	/* same CPU or cache domain?  Complete locally */
	if (cpu == rq->mq_ctx->cpu ||
	    (!test_bit(QUEUE_FLAG_SAME_FORCE, &rq->q->queue_flags) &&
	     cpus_share_cache(cpu, rq->mq_ctx->cpu)))
		return false;

	/* don't try to IPI to an offline CPU */
	return cpu_online(rq->mq_ctx->cpu);
}

static void blk_mq_complete_send_ipi(struct request *rq)
{
	struct llist_head *list;
	unsigned int cpu;

	cpu = rq->mq_ctx->cpu;
	list = &per_cpu(blk_cpu_done, cpu);
	if (llist_add(&rq->ipi_list, list)) {
		INIT_CSD(&rq->csd, __blk_mq_complete_request_remote, rq);
		smp_call_function_single_async(cpu, &rq->csd);
	}
}

static void blk_mq_raise_softirq(struct request *rq)
{
	struct llist_head *list;

	preempt_disable();
	list = this_cpu_ptr(&blk_cpu_done);
	if (llist_add(&rq->ipi_list, list))
		raise_softirq(BLOCK_SOFTIRQ);
	preempt_enable();
}

bool blk_mq_complete_request_remote(struct request *rq)
{
	WRITE_ONCE(rq->state, MQ_RQ_COMPLETE);

	/*
	 * For a polled request, always complete locallly, it's pointless
	 * to redirect the completion.
	 */
	if (rq->cmd_flags & REQ_HIPRI)
		return false;

	if (blk_mq_complete_need_ipi(rq)) {
		blk_mq_complete_send_ipi(rq);
		return true;
	}

	if (rq->q->nr_hw_queues == 1) {
		blk_mq_raise_softirq(rq);
		return true;
	}
	return false;
}
EXPORT_SYMBOL_GPL(blk_mq_complete_request_remote);

/**
 * blk_mq_complete_request - end I/O on a request
 * @rq:		the request being processed
 *
 * Description:
 *	Complete a request by scheduling the ->complete_rq operation.
 **/
void blk_mq_complete_request(struct request *rq)
{
	if (!blk_mq_complete_request_remote(rq))
		rq->q->mq_ops->complete(rq);
}
EXPORT_SYMBOL(blk_mq_complete_request);

static void hctx_unlock(struct blk_mq_hw_ctx *hctx, int srcu_idx)
	__releases(hctx->srcu)
{
	if (!(hctx->flags & BLK_MQ_F_BLOCKING))
		rcu_read_unlock();
	else
		srcu_read_unlock(hctx->srcu, srcu_idx);
}

static void hctx_lock(struct blk_mq_hw_ctx *hctx, int *srcu_idx)
	__acquires(hctx->srcu)
{
	if (!(hctx->flags & BLK_MQ_F_BLOCKING)) {
		/* shut up gcc false positive */
		*srcu_idx = 0;
		rcu_read_lock();
	} else
		*srcu_idx = srcu_read_lock(hctx->srcu);
}

/**
 * blk_mq_start_request - Start processing a request
 * @rq: Pointer to request to be started
 *
 * Function used by device drivers to notify the block layer that a request
 * is going to be processed now, so blk layer can do proper initializations
 * such as starting the timeout timer.
 */
void blk_mq_start_request(struct request *rq)
{
	struct request_queue *q = rq->q;

	trace_block_rq_issue(rq);

	if (test_bit(QUEUE_FLAG_STATS, &q->queue_flags)) {
		rq->io_start_time_ns = ktime_get_ns();
		rq->stats_sectors = blk_rq_sectors(rq);
		rq->rq_flags |= RQF_STATS;
		rq_qos_issue(q, rq);
	}

	WARN_ON_ONCE(blk_mq_rq_state(rq) != MQ_RQ_IDLE);

	blk_add_timer(rq);
	WRITE_ONCE(rq->state, MQ_RQ_IN_FLIGHT);

#ifdef CONFIG_BLK_DEV_INTEGRITY
	if (blk_integrity_rq(rq) && req_op(rq) == REQ_OP_WRITE)
		q->integrity.profile->prepare_fn(rq);
#endif
}
EXPORT_SYMBOL(blk_mq_start_request);

static void __blk_mq_requeue_request(struct request *rq)
{
	struct request_queue *q = rq->q;

	blk_mq_put_driver_tag(rq);

	trace_block_rq_requeue(rq);
	rq_qos_requeue(q, rq);

	if (blk_mq_request_started(rq)) {
		WRITE_ONCE(rq->state, MQ_RQ_IDLE);
		rq->rq_flags &= ~RQF_TIMED_OUT;
	}
}

void blk_mq_requeue_request(struct request *rq, bool kick_requeue_list)
{
	__blk_mq_requeue_request(rq);

	/* this request will be re-inserted to io scheduler queue */
	blk_mq_sched_requeue_request(rq);

	BUG_ON(!list_empty(&rq->queuelist));
	blk_mq_add_to_requeue_list(rq, true, kick_requeue_list);
}
EXPORT_SYMBOL(blk_mq_requeue_request);

static void blk_mq_requeue_work(struct work_struct *work)
{
	struct request_queue *q =
		container_of(work, struct request_queue, requeue_work.work);
	LIST_HEAD(rq_list);
	struct request *rq, *next;

	spin_lock_irq(&q->requeue_lock);
	list_splice_init(&q->requeue_list, &rq_list);
	spin_unlock_irq(&q->requeue_lock);

	list_for_each_entry_safe(rq, next, &rq_list, queuelist) {
		if (!(rq->rq_flags & (RQF_SOFTBARRIER | RQF_DONTPREP)))
			continue;

		rq->rq_flags &= ~RQF_SOFTBARRIER;
		list_del_init(&rq->queuelist);
		/*
		 * If RQF_DONTPREP, rq has contained some driver specific
		 * data, so insert it to hctx dispatch list to avoid any
		 * merge.
		 */
		if (rq->rq_flags & RQF_DONTPREP)
			blk_mq_request_bypass_insert(rq, false, false);
		else
			blk_mq_sched_insert_request(rq, true, false, false);
	}

	while (!list_empty(&rq_list)) {
		rq = list_entry(rq_list.next, struct request, queuelist);
		list_del_init(&rq->queuelist);
		blk_mq_sched_insert_request(rq, false, false, false);
	}

	blk_mq_run_hw_queues(q, false);
}

void blk_mq_add_to_requeue_list(struct request *rq, bool at_head,
				bool kick_requeue_list)
{
	struct request_queue *q = rq->q;
	unsigned long flags;

	/*
	 * We abuse this flag that is otherwise used by the I/O scheduler to
	 * request head insertion from the workqueue.
	 */
	BUG_ON(rq->rq_flags & RQF_SOFTBARRIER);

	spin_lock_irqsave(&q->requeue_lock, flags);
	if (at_head) {
		rq->rq_flags |= RQF_SOFTBARRIER;
		list_add(&rq->queuelist, &q->requeue_list);
	} else {
		list_add_tail(&rq->queuelist, &q->requeue_list);
	}
	spin_unlock_irqrestore(&q->requeue_lock, flags);

	if (kick_requeue_list)
		blk_mq_kick_requeue_list(q);
}

void blk_mq_kick_requeue_list(struct request_queue *q)
{
	kblockd_mod_delayed_work_on(WORK_CPU_UNBOUND, &q->requeue_work, 0);
}
EXPORT_SYMBOL(blk_mq_kick_requeue_list);

void blk_mq_delay_kick_requeue_list(struct request_queue *q,
				    unsigned long msecs)
{
	kblockd_mod_delayed_work_on(WORK_CPU_UNBOUND, &q->requeue_work,
				    msecs_to_jiffies(msecs));
}
EXPORT_SYMBOL(blk_mq_delay_kick_requeue_list);

struct request *blk_mq_tag_to_rq(struct blk_mq_tags *tags, unsigned int tag)
{
	if (tag < tags->nr_tags) {
		prefetch(tags->rqs[tag]);
		return tags->rqs[tag];
	}

	return NULL;
}
EXPORT_SYMBOL(blk_mq_tag_to_rq);

static bool blk_mq_rq_inflight(struct blk_mq_hw_ctx *hctx, struct request *rq,
			       void *priv, bool reserved)
{
	/*
	 * If we find a request that isn't idle and the queue matches,
	 * we know the queue is busy. Return false to stop the iteration.
	 */
	if (blk_mq_request_started(rq) && rq->q == hctx->queue) {
		bool *busy = priv;

		*busy = true;
		return false;
	}

	return true;
}

bool blk_mq_queue_inflight(struct request_queue *q)
{
	bool busy = false;

	blk_mq_queue_tag_busy_iter(q, blk_mq_rq_inflight, &busy);
	return busy;
}
EXPORT_SYMBOL_GPL(blk_mq_queue_inflight);

static void blk_mq_rq_timed_out(struct request *req, bool reserved)
{
	req->rq_flags |= RQF_TIMED_OUT;
	if (req->q->mq_ops->timeout) {
		enum blk_eh_timer_return ret;

		ret = req->q->mq_ops->timeout(req, reserved);
		if (ret == BLK_EH_DONE)
			return;
		WARN_ON_ONCE(ret != BLK_EH_RESET_TIMER);
	}

	blk_add_timer(req);
}

static bool blk_mq_req_expired(struct request *rq, unsigned long *next)
{
	unsigned long deadline;

	if (blk_mq_rq_state(rq) != MQ_RQ_IN_FLIGHT)
		return false;
	if (rq->rq_flags & RQF_TIMED_OUT)
		return false;

	deadline = READ_ONCE(rq->deadline);
	if (time_after_eq(jiffies, deadline))
		return true;

	if (*next == 0)
		*next = deadline;
	else if (time_after(*next, deadline))
		*next = deadline;
	return false;
}

static bool blk_mq_check_expired(struct blk_mq_hw_ctx *hctx,
		struct request *rq, void *priv, bool reserved)
{
	unsigned long *next = priv;

	/*
	 * Just do a quick check if it is expired before locking the request in
	 * so we're not unnecessarilly synchronizing across CPUs.
	 */
	if (!blk_mq_req_expired(rq, next))
		return true;

	/*
	 * We have reason to believe the request may be expired. Take a
	 * reference on the request to lock this request lifetime into its
	 * currently allocated context to prevent it from being reallocated in
	 * the event the completion by-passes this timeout handler.
	 *
	 * If the reference was already released, then the driver beat the
	 * timeout handler to posting a natural completion.
	 */
	if (!refcount_inc_not_zero(&rq->ref))
		return true;

	/*
	 * The request is now locked and cannot be reallocated underneath the
	 * timeout handler's processing. Re-verify this exact request is truly
	 * expired; if it is not expired, then the request was completed and
	 * reallocated as a new request.
	 */
	if (blk_mq_req_expired(rq, next))
		blk_mq_rq_timed_out(rq, reserved);

	if (is_flush_rq(rq, hctx))
		rq->end_io(rq, 0);
	else if (refcount_dec_and_test(&rq->ref))
		__blk_mq_free_request(rq);

	return true;
}

static void blk_mq_timeout_work(struct work_struct *work)
{
	struct request_queue *q =
		container_of(work, struct request_queue, timeout_work);
	unsigned long next = 0;
	struct blk_mq_hw_ctx *hctx;
	int i;

	/* A deadlock might occur if a request is stuck requiring a
	 * timeout at the same time a queue freeze is waiting
	 * completion, since the timeout code would not be able to
	 * acquire the queue reference here.
	 *
	 * That's why we don't use blk_queue_enter here; instead, we use
	 * percpu_ref_tryget directly, because we need to be able to
	 * obtain a reference even in the short window between the queue
	 * starting to freeze, by dropping the first reference in
	 * blk_freeze_queue_start, and the moment the last request is
	 * consumed, marked by the instant q_usage_counter reaches
	 * zero.
	 */
	if (!percpu_ref_tryget(&q->q_usage_counter))
		return;

	blk_mq_queue_tag_busy_iter(q, blk_mq_check_expired, &next);

	if (next != 0) {
		mod_timer(&q->timeout, next);
	} else {
		/*
		 * Request timeouts are handled as a forward rolling timer. If
		 * we end up here it means that no requests are pending and
		 * also that no request has been pending for a while. Mark
		 * each hctx as idle.
		 */
		queue_for_each_hw_ctx(q, hctx, i) {
			/* the hctx may be unmapped, so check it here */
			if (blk_mq_hw_queue_mapped(hctx))
				blk_mq_tag_idle(hctx);
		}
	}
	blk_queue_exit(q);
}

struct flush_busy_ctx_data {
	struct blk_mq_hw_ctx *hctx;
	struct list_head *list;
};

static bool flush_busy_ctx(struct sbitmap *sb, unsigned int bitnr, void *data)
{
	struct flush_busy_ctx_data *flush_data = data;
	struct blk_mq_hw_ctx *hctx = flush_data->hctx;
	struct blk_mq_ctx *ctx = hctx->ctxs[bitnr];
	enum hctx_type type = hctx->type;

	spin_lock(&ctx->lock);
	list_splice_tail_init(&ctx->rq_lists[type], flush_data->list);
	sbitmap_clear_bit(sb, bitnr);
	spin_unlock(&ctx->lock);
	return true;
}

/*
 * Process software queues that have been marked busy, splicing them
 * to the for-dispatch
 */
void blk_mq_flush_busy_ctxs(struct blk_mq_hw_ctx *hctx, struct list_head *list)
{
	struct flush_busy_ctx_data data = {
		.hctx = hctx,
		.list = list,
	};

	sbitmap_for_each_set(&hctx->ctx_map, flush_busy_ctx, &data);
}
EXPORT_SYMBOL_GPL(blk_mq_flush_busy_ctxs);

struct dispatch_rq_data {
	struct blk_mq_hw_ctx *hctx;
	struct request *rq;
};

static bool dispatch_rq_from_ctx(struct sbitmap *sb, unsigned int bitnr,
		void *data)
{
	struct dispatch_rq_data *dispatch_data = data;
	struct blk_mq_hw_ctx *hctx = dispatch_data->hctx;
	struct blk_mq_ctx *ctx = hctx->ctxs[bitnr];
	enum hctx_type type = hctx->type;

	spin_lock(&ctx->lock);
	if (!list_empty(&ctx->rq_lists[type])) {
		dispatch_data->rq = list_entry_rq(ctx->rq_lists[type].next);
		list_del_init(&dispatch_data->rq->queuelist);
		if (list_empty(&ctx->rq_lists[type]))
			sbitmap_clear_bit(sb, bitnr);
	}
	spin_unlock(&ctx->lock);

	return !dispatch_data->rq;
}

struct request *blk_mq_dequeue_from_ctx(struct blk_mq_hw_ctx *hctx,
					struct blk_mq_ctx *start)
{
	unsigned off = start ? start->index_hw[hctx->type] : 0;
	struct dispatch_rq_data data = {
		.hctx = hctx,
		.rq   = NULL,
	};

	__sbitmap_for_each_set(&hctx->ctx_map, off,
			       dispatch_rq_from_ctx, &data);

	return data.rq;
}

static inline unsigned int queued_to_index(unsigned int queued)
{
	if (!queued)
		return 0;

	return min(BLK_MQ_MAX_DISPATCH_ORDER - 1, ilog2(queued) + 1);
}

static bool __blk_mq_get_driver_tag(struct request *rq)
{
	struct sbitmap_queue *bt = rq->mq_hctx->tags->bitmap_tags;
	unsigned int tag_offset = rq->mq_hctx->tags->nr_reserved_tags;
	int tag;

	blk_mq_tag_busy(rq->mq_hctx);

	if (blk_mq_tag_is_reserved(rq->mq_hctx->sched_tags, rq->internal_tag)) {
		bt = rq->mq_hctx->tags->breserved_tags;
		tag_offset = 0;
	} else {
		if (!hctx_may_queue(rq->mq_hctx, bt))
			return false;
	}

	tag = __sbitmap_queue_get(bt);
	if (tag == BLK_MQ_NO_TAG)
		return false;

	rq->tag = tag + tag_offset;
	return true;
}

static bool blk_mq_get_driver_tag(struct request *rq)
{
	struct blk_mq_hw_ctx *hctx = rq->mq_hctx;

	if (rq->tag == BLK_MQ_NO_TAG && !__blk_mq_get_driver_tag(rq))
		return false;

	if ((hctx->flags & BLK_MQ_F_TAG_QUEUE_SHARED) &&
			!(rq->rq_flags & RQF_MQ_INFLIGHT)) {
		rq->rq_flags |= RQF_MQ_INFLIGHT;
		__blk_mq_inc_active_requests(hctx);
	}
	hctx->tags->rqs[rq->tag] = rq;
	return true;
}

static int blk_mq_dispatch_wake(wait_queue_entry_t *wait, unsigned mode,
				int flags, void *key)
{
	struct blk_mq_hw_ctx *hctx;

	hctx = container_of(wait, struct blk_mq_hw_ctx, dispatch_wait);

	spin_lock(&hctx->dispatch_wait_lock);
	if (!list_empty(&wait->entry)) {
		struct sbitmap_queue *sbq;

		list_del_init(&wait->entry);
		sbq = hctx->tags->bitmap_tags;
		atomic_dec(&sbq->ws_active);
	}
	spin_unlock(&hctx->dispatch_wait_lock);

	blk_mq_run_hw_queue(hctx, true);
	return 1;
}

/*
 * Mark us waiting for a tag. For shared tags, this involves hooking us into
 * the tag wakeups. For non-shared tags, we can simply mark us needing a
 * restart. For both cases, take care to check the condition again after
 * marking us as waiting.
 */
static bool blk_mq_mark_tag_wait(struct blk_mq_hw_ctx *hctx,
				 struct request *rq)
{
	struct sbitmap_queue *sbq = hctx->tags->bitmap_tags;
	struct wait_queue_head *wq;
	wait_queue_entry_t *wait;
	bool ret;

	if (!(hctx->flags & BLK_MQ_F_TAG_QUEUE_SHARED)) {
		blk_mq_sched_mark_restart_hctx(hctx);

		/*
		 * It's possible that a tag was freed in the window between the
		 * allocation failure and adding the hardware queue to the wait
		 * queue.
		 *
		 * Don't clear RESTART here, someone else could have set it.
		 * At most this will cost an extra queue run.
		 */
		return blk_mq_get_driver_tag(rq);
	}

	wait = &hctx->dispatch_wait;
	if (!list_empty_careful(&wait->entry))
		return false;

	wq = &bt_wait_ptr(sbq, hctx)->wait;

	spin_lock_irq(&wq->lock);
	spin_lock(&hctx->dispatch_wait_lock);
	if (!list_empty(&wait->entry)) {
		spin_unlock(&hctx->dispatch_wait_lock);
		spin_unlock_irq(&wq->lock);
		return false;
	}

	atomic_inc(&sbq->ws_active);
	wait->flags &= ~WQ_FLAG_EXCLUSIVE;
	__add_wait_queue(wq, wait);

	/*
	 * It's possible that a tag was freed in the window between the
	 * allocation failure and adding the hardware queue to the wait
	 * queue.
	 */
	ret = blk_mq_get_driver_tag(rq);
	if (!ret) {
		spin_unlock(&hctx->dispatch_wait_lock);
		spin_unlock_irq(&wq->lock);
		return false;
	}

	/*
	 * We got a tag, remove ourselves from the wait queue to ensure
	 * someone else gets the wakeup.
	 */
	list_del_init(&wait->entry);
	atomic_dec(&sbq->ws_active);
	spin_unlock(&hctx->dispatch_wait_lock);
	spin_unlock_irq(&wq->lock);

	return true;
}

#define BLK_MQ_DISPATCH_BUSY_EWMA_WEIGHT  8
#define BLK_MQ_DISPATCH_BUSY_EWMA_FACTOR  4
/*
 * Update dispatch busy with the Exponential Weighted Moving Average(EWMA):
 * - EWMA is one simple way to compute running average value
 * - weight(7/8 and 1/8) is applied so that it can decrease exponentially
 * - take 4 as factor for avoiding to get too small(0) result, and this
 *   factor doesn't matter because EWMA decreases exponentially
 */
static void blk_mq_update_dispatch_busy(struct blk_mq_hw_ctx *hctx, bool busy)
{
	unsigned int ewma;

	if (hctx->queue->elevator)
		return;

	ewma = hctx->dispatch_busy;

	if (!ewma && !busy)
		return;

	ewma *= BLK_MQ_DISPATCH_BUSY_EWMA_WEIGHT - 1;
	if (busy)
		ewma += 1 << BLK_MQ_DISPATCH_BUSY_EWMA_FACTOR;
	ewma /= BLK_MQ_DISPATCH_BUSY_EWMA_WEIGHT;

	hctx->dispatch_busy = ewma;
}

#define BLK_MQ_RESOURCE_DELAY	3		/* ms units */

static void blk_mq_handle_dev_resource(struct request *rq,
				       struct list_head *list)
{
	struct request *next =
		list_first_entry_or_null(list, struct request, queuelist);

	/*
	 * If an I/O scheduler has been configured and we got a driver tag for
	 * the next request already, free it.
	 */
	if (next)
		blk_mq_put_driver_tag(next);

	list_add(&rq->queuelist, list);
	__blk_mq_requeue_request(rq);
}

static void blk_mq_handle_zone_resource(struct request *rq,
					struct list_head *zone_list)
{
	/*
	 * If we end up here it is because we cannot dispatch a request to a
	 * specific zone due to LLD level zone-write locking or other zone
	 * related resource not being available. In this case, set the request
	 * aside in zone_list for retrying it later.
	 */
	list_add(&rq->queuelist, zone_list);
	__blk_mq_requeue_request(rq);
}

enum prep_dispatch {
	PREP_DISPATCH_OK,
	PREP_DISPATCH_NO_TAG,
	PREP_DISPATCH_NO_BUDGET,
};

static enum prep_dispatch blk_mq_prep_dispatch_rq(struct request *rq,
						  bool need_budget)
{
	struct blk_mq_hw_ctx *hctx = rq->mq_hctx;
	int budget_token = -1;

	if (need_budget) {
		budget_token = blk_mq_get_dispatch_budget(rq->q);
		if (budget_token < 0) {
			blk_mq_put_driver_tag(rq);
			return PREP_DISPATCH_NO_BUDGET;
		}
		blk_mq_set_rq_budget_token(rq, budget_token);
	}

	if (!blk_mq_get_driver_tag(rq)) {
		/*
		 * The initial allocation attempt failed, so we need to
		 * rerun the hardware queue when a tag is freed. The
		 * waitqueue takes care of that. If the queue is run
		 * before we add this entry back on the dispatch list,
		 * we'll re-run it below.
		 */
		if (!blk_mq_mark_tag_wait(hctx, rq)) {
			/*
			 * All budgets not got from this function will be put
			 * together during handling partial dispatch
			 */
			if (need_budget)
				blk_mq_put_dispatch_budget(rq->q, budget_token);
			return PREP_DISPATCH_NO_TAG;
		}
	}

	return PREP_DISPATCH_OK;
}

/* release all allocated budgets before calling to blk_mq_dispatch_rq_list */
static void blk_mq_release_budgets(struct request_queue *q,
		struct list_head *list)
{
	struct request *rq;
<<<<<<< HEAD

	list_for_each_entry(rq, list, queuelist) {
		int budget_token = blk_mq_get_rq_budget_token(rq);

=======

	list_for_each_entry(rq, list, queuelist) {
		int budget_token = blk_mq_get_rq_budget_token(rq);

>>>>>>> 3b7961a3
		if (budget_token >= 0)
			blk_mq_put_dispatch_budget(q, budget_token);
	}
}

/*
 * Returns true if we did some work AND can potentially do more.
 */
bool blk_mq_dispatch_rq_list(struct blk_mq_hw_ctx *hctx, struct list_head *list,
			     unsigned int nr_budgets)
{
	enum prep_dispatch prep;
	struct request_queue *q = hctx->queue;
	struct request *rq, *nxt;
	int errors, queued;
	blk_status_t ret = BLK_STS_OK;
	LIST_HEAD(zone_list);

	if (list_empty(list))
		return false;

	/*
	 * Now process all the entries, sending them to the driver.
	 */
	errors = queued = 0;
	do {
		struct blk_mq_queue_data bd;

		rq = list_first_entry(list, struct request, queuelist);

		WARN_ON_ONCE(hctx != rq->mq_hctx);
		prep = blk_mq_prep_dispatch_rq(rq, !nr_budgets);
		if (prep != PREP_DISPATCH_OK)
			break;

		list_del_init(&rq->queuelist);

		bd.rq = rq;

		/*
		 * Flag last if we have no more requests, or if we have more
		 * but can't assign a driver tag to it.
		 */
		if (list_empty(list))
			bd.last = true;
		else {
			nxt = list_first_entry(list, struct request, queuelist);
			bd.last = !blk_mq_get_driver_tag(nxt);
		}

		/*
		 * once the request is queued to lld, no need to cover the
		 * budget any more
		 */
		if (nr_budgets)
			nr_budgets--;
		ret = q->mq_ops->queue_rq(hctx, &bd);
		switch (ret) {
		case BLK_STS_OK:
			queued++;
			break;
		case BLK_STS_RESOURCE:
		case BLK_STS_DEV_RESOURCE:
			blk_mq_handle_dev_resource(rq, list);
			goto out;
		case BLK_STS_ZONE_RESOURCE:
			/*
			 * Move the request to zone_list and keep going through
			 * the dispatch list to find more requests the drive can
			 * accept.
			 */
			blk_mq_handle_zone_resource(rq, &zone_list);
			break;
		default:
			errors++;
			blk_mq_end_request(rq, ret);
		}
	} while (!list_empty(list));
out:
	if (!list_empty(&zone_list))
		list_splice_tail_init(&zone_list, list);

	hctx->dispatched[queued_to_index(queued)]++;

	/* If we didn't flush the entire list, we could have told the driver
	 * there was more coming, but that turned out to be a lie.
	 */
	if ((!list_empty(list) || errors) && q->mq_ops->commit_rqs && queued)
		q->mq_ops->commit_rqs(hctx);
	/*
	 * Any items that need requeuing? Stuff them into hctx->dispatch,
	 * that is where we will continue on next queue run.
	 */
	if (!list_empty(list)) {
		bool needs_restart;
		/* For non-shared tags, the RESTART check will suffice */
		bool no_tag = prep == PREP_DISPATCH_NO_TAG &&
			(hctx->flags & BLK_MQ_F_TAG_QUEUE_SHARED);
		bool no_budget_avail = prep == PREP_DISPATCH_NO_BUDGET;

		if (nr_budgets)
			blk_mq_release_budgets(q, list);

		spin_lock(&hctx->lock);
		list_splice_tail_init(list, &hctx->dispatch);
		spin_unlock(&hctx->lock);

		/*
		 * Order adding requests to hctx->dispatch and checking
		 * SCHED_RESTART flag. The pair of this smp_mb() is the one
		 * in blk_mq_sched_restart(). Avoid restart code path to
		 * miss the new added requests to hctx->dispatch, meantime
		 * SCHED_RESTART is observed here.
		 */
		smp_mb();

		/*
		 * If SCHED_RESTART was set by the caller of this function and
		 * it is no longer set that means that it was cleared by another
		 * thread and hence that a queue rerun is needed.
		 *
		 * If 'no_tag' is set, that means that we failed getting
		 * a driver tag with an I/O scheduler attached. If our dispatch
		 * waitqueue is no longer active, ensure that we run the queue
		 * AFTER adding our entries back to the list.
		 *
		 * If no I/O scheduler has been configured it is possible that
		 * the hardware queue got stopped and restarted before requests
		 * were pushed back onto the dispatch list. Rerun the queue to
		 * avoid starvation. Notes:
		 * - blk_mq_run_hw_queue() checks whether or not a queue has
		 *   been stopped before rerunning a queue.
		 * - Some but not all block drivers stop a queue before
		 *   returning BLK_STS_RESOURCE. Two exceptions are scsi-mq
		 *   and dm-rq.
		 *
		 * If driver returns BLK_STS_RESOURCE and SCHED_RESTART
		 * bit is set, run queue after a delay to avoid IO stalls
		 * that could otherwise occur if the queue is idle.  We'll do
		 * similar if we couldn't get budget and SCHED_RESTART is set.
		 */
		needs_restart = blk_mq_sched_needs_restart(hctx);
		if (!needs_restart ||
		    (no_tag && list_empty_careful(&hctx->dispatch_wait.entry)))
			blk_mq_run_hw_queue(hctx, true);
		else if (needs_restart && (ret == BLK_STS_RESOURCE ||
					   no_budget_avail))
			blk_mq_delay_run_hw_queue(hctx, BLK_MQ_RESOURCE_DELAY);

		blk_mq_update_dispatch_busy(hctx, true);
		return false;
	} else
		blk_mq_update_dispatch_busy(hctx, false);

	return (queued + errors) != 0;
}

/**
 * __blk_mq_run_hw_queue - Run a hardware queue.
 * @hctx: Pointer to the hardware queue to run.
 *
 * Send pending requests to the hardware.
 */
static void __blk_mq_run_hw_queue(struct blk_mq_hw_ctx *hctx)
{
	int srcu_idx;

	/*
	 * We can't run the queue inline with ints disabled. Ensure that
	 * we catch bad users of this early.
	 */
	WARN_ON_ONCE(in_interrupt());

	might_sleep_if(hctx->flags & BLK_MQ_F_BLOCKING);

	hctx_lock(hctx, &srcu_idx);
	blk_mq_sched_dispatch_requests(hctx);
	hctx_unlock(hctx, srcu_idx);
}

static inline int blk_mq_first_mapped_cpu(struct blk_mq_hw_ctx *hctx)
{
	int cpu = cpumask_first_and(hctx->cpumask, cpu_online_mask);

	if (cpu >= nr_cpu_ids)
		cpu = cpumask_first(hctx->cpumask);
	return cpu;
}

/*
 * It'd be great if the workqueue API had a way to pass
 * in a mask and had some smarts for more clever placement.
 * For now we just round-robin here, switching for every
 * BLK_MQ_CPU_WORK_BATCH queued items.
 */
static int blk_mq_hctx_next_cpu(struct blk_mq_hw_ctx *hctx)
{
	bool tried = false;
	int next_cpu = hctx->next_cpu;

	if (hctx->queue->nr_hw_queues == 1)
		return WORK_CPU_UNBOUND;

	if (--hctx->next_cpu_batch <= 0) {
select_cpu:
		next_cpu = cpumask_next_and(next_cpu, hctx->cpumask,
				cpu_online_mask);
		if (next_cpu >= nr_cpu_ids)
			next_cpu = blk_mq_first_mapped_cpu(hctx);
		hctx->next_cpu_batch = BLK_MQ_CPU_WORK_BATCH;
	}

	/*
	 * Do unbound schedule if we can't find a online CPU for this hctx,
	 * and it should only happen in the path of handling CPU DEAD.
	 */
	if (!cpu_online(next_cpu)) {
		if (!tried) {
			tried = true;
			goto select_cpu;
		}

		/*
		 * Make sure to re-select CPU next time once after CPUs
		 * in hctx->cpumask become online again.
		 */
		hctx->next_cpu = next_cpu;
		hctx->next_cpu_batch = 1;
		return WORK_CPU_UNBOUND;
	}

	hctx->next_cpu = next_cpu;
	return next_cpu;
}

/**
 * __blk_mq_delay_run_hw_queue - Run (or schedule to run) a hardware queue.
 * @hctx: Pointer to the hardware queue to run.
 * @async: If we want to run the queue asynchronously.
 * @msecs: Milliseconds of delay to wait before running the queue.
 *
 * If !@async, try to run the queue now. Else, run the queue asynchronously and
 * with a delay of @msecs.
 */
static void __blk_mq_delay_run_hw_queue(struct blk_mq_hw_ctx *hctx, bool async,
					unsigned long msecs)
{
	if (unlikely(blk_mq_hctx_stopped(hctx)))
		return;

	if (!async && !(hctx->flags & BLK_MQ_F_BLOCKING)) {
		int cpu = get_cpu();
		if (cpumask_test_cpu(cpu, hctx->cpumask)) {
			__blk_mq_run_hw_queue(hctx);
			put_cpu();
			return;
		}

		put_cpu();
	}

	kblockd_mod_delayed_work_on(blk_mq_hctx_next_cpu(hctx), &hctx->run_work,
				    msecs_to_jiffies(msecs));
}

/**
 * blk_mq_delay_run_hw_queue - Run a hardware queue asynchronously.
 * @hctx: Pointer to the hardware queue to run.
 * @msecs: Milliseconds of delay to wait before running the queue.
 *
 * Run a hardware queue asynchronously with a delay of @msecs.
 */
void blk_mq_delay_run_hw_queue(struct blk_mq_hw_ctx *hctx, unsigned long msecs)
{
	__blk_mq_delay_run_hw_queue(hctx, true, msecs);
}
EXPORT_SYMBOL(blk_mq_delay_run_hw_queue);

/**
 * blk_mq_run_hw_queue - Start to run a hardware queue.
 * @hctx: Pointer to the hardware queue to run.
 * @async: If we want to run the queue asynchronously.
 *
 * Check if the request queue is not in a quiesced state and if there are
 * pending requests to be sent. If this is true, run the queue to send requests
 * to hardware.
 */
void blk_mq_run_hw_queue(struct blk_mq_hw_ctx *hctx, bool async)
{
	int srcu_idx;
	bool need_run;

	/*
	 * When queue is quiesced, we may be switching io scheduler, or
	 * updating nr_hw_queues, or other things, and we can't run queue
	 * any more, even __blk_mq_hctx_has_pending() can't be called safely.
	 *
	 * And queue will be rerun in blk_mq_unquiesce_queue() if it is
	 * quiesced.
	 */
	hctx_lock(hctx, &srcu_idx);
	need_run = !blk_queue_quiesced(hctx->queue) &&
		blk_mq_hctx_has_pending(hctx);
	hctx_unlock(hctx, srcu_idx);

	if (need_run)
		__blk_mq_delay_run_hw_queue(hctx, async, 0);
}
EXPORT_SYMBOL(blk_mq_run_hw_queue);

/*
 * Is the request queue handled by an IO scheduler that does not respect
 * hardware queues when dispatching?
 */
static bool blk_mq_has_sqsched(struct request_queue *q)
{
	struct elevator_queue *e = q->elevator;

	if (e && e->type->ops.dispatch_request &&
	    !(e->type->elevator_features & ELEVATOR_F_MQ_AWARE))
		return true;
	return false;
}

/*
 * Return prefered queue to dispatch from (if any) for non-mq aware IO
 * scheduler.
 */
static struct blk_mq_hw_ctx *blk_mq_get_sq_hctx(struct request_queue *q)
{
	struct blk_mq_hw_ctx *hctx;

	/*
	 * If the IO scheduler does not respect hardware queues when
	 * dispatching, we just don't bother with multiple HW queues and
	 * dispatch from hctx for the current CPU since running multiple queues
	 * just causes lock contention inside the scheduler and pointless cache
	 * bouncing.
	 */
	hctx = blk_mq_map_queue_type(q, HCTX_TYPE_DEFAULT,
				     raw_smp_processor_id());
	if (!blk_mq_hctx_stopped(hctx))
		return hctx;
	return NULL;
}

/**
 * blk_mq_run_hw_queues - Run all hardware queues in a request queue.
 * @q: Pointer to the request queue to run.
 * @async: If we want to run the queue asynchronously.
 */
void blk_mq_run_hw_queues(struct request_queue *q, bool async)
{
	struct blk_mq_hw_ctx *hctx, *sq_hctx;
	int i;

	sq_hctx = NULL;
	if (blk_mq_has_sqsched(q))
		sq_hctx = blk_mq_get_sq_hctx(q);
	queue_for_each_hw_ctx(q, hctx, i) {
		if (blk_mq_hctx_stopped(hctx))
			continue;
		/*
		 * Dispatch from this hctx either if there's no hctx preferred
		 * by IO scheduler or if it has requests that bypass the
		 * scheduler.
		 */
		if (!sq_hctx || sq_hctx == hctx ||
		    !list_empty_careful(&hctx->dispatch))
			blk_mq_run_hw_queue(hctx, async);
	}
}
EXPORT_SYMBOL(blk_mq_run_hw_queues);

/**
 * blk_mq_delay_run_hw_queues - Run all hardware queues asynchronously.
 * @q: Pointer to the request queue to run.
 * @msecs: Milliseconds of delay to wait before running the queues.
 */
void blk_mq_delay_run_hw_queues(struct request_queue *q, unsigned long msecs)
{
	struct blk_mq_hw_ctx *hctx, *sq_hctx;
	int i;

	sq_hctx = NULL;
	if (blk_mq_has_sqsched(q))
		sq_hctx = blk_mq_get_sq_hctx(q);
	queue_for_each_hw_ctx(q, hctx, i) {
		if (blk_mq_hctx_stopped(hctx))
			continue;
		/*
		 * Dispatch from this hctx either if there's no hctx preferred
		 * by IO scheduler or if it has requests that bypass the
		 * scheduler.
		 */
		if (!sq_hctx || sq_hctx == hctx ||
		    !list_empty_careful(&hctx->dispatch))
			blk_mq_delay_run_hw_queue(hctx, msecs);
	}
}
EXPORT_SYMBOL(blk_mq_delay_run_hw_queues);

/**
 * blk_mq_queue_stopped() - check whether one or more hctxs have been stopped
 * @q: request queue.
 *
 * The caller is responsible for serializing this function against
 * blk_mq_{start,stop}_hw_queue().
 */
bool blk_mq_queue_stopped(struct request_queue *q)
{
	struct blk_mq_hw_ctx *hctx;
	int i;

	queue_for_each_hw_ctx(q, hctx, i)
		if (blk_mq_hctx_stopped(hctx))
			return true;

	return false;
}
EXPORT_SYMBOL(blk_mq_queue_stopped);

/*
 * This function is often used for pausing .queue_rq() by driver when
 * there isn't enough resource or some conditions aren't satisfied, and
 * BLK_STS_RESOURCE is usually returned.
 *
 * We do not guarantee that dispatch can be drained or blocked
 * after blk_mq_stop_hw_queue() returns. Please use
 * blk_mq_quiesce_queue() for that requirement.
 */
void blk_mq_stop_hw_queue(struct blk_mq_hw_ctx *hctx)
{
	cancel_delayed_work(&hctx->run_work);

	set_bit(BLK_MQ_S_STOPPED, &hctx->state);
}
EXPORT_SYMBOL(blk_mq_stop_hw_queue);

/*
 * This function is often used for pausing .queue_rq() by driver when
 * there isn't enough resource or some conditions aren't satisfied, and
 * BLK_STS_RESOURCE is usually returned.
 *
 * We do not guarantee that dispatch can be drained or blocked
 * after blk_mq_stop_hw_queues() returns. Please use
 * blk_mq_quiesce_queue() for that requirement.
 */
void blk_mq_stop_hw_queues(struct request_queue *q)
{
	struct blk_mq_hw_ctx *hctx;
	int i;

	queue_for_each_hw_ctx(q, hctx, i)
		blk_mq_stop_hw_queue(hctx);
}
EXPORT_SYMBOL(blk_mq_stop_hw_queues);

void blk_mq_start_hw_queue(struct blk_mq_hw_ctx *hctx)
{
	clear_bit(BLK_MQ_S_STOPPED, &hctx->state);

	blk_mq_run_hw_queue(hctx, false);
}
EXPORT_SYMBOL(blk_mq_start_hw_queue);

void blk_mq_start_hw_queues(struct request_queue *q)
{
	struct blk_mq_hw_ctx *hctx;
	int i;

	queue_for_each_hw_ctx(q, hctx, i)
		blk_mq_start_hw_queue(hctx);
}
EXPORT_SYMBOL(blk_mq_start_hw_queues);

void blk_mq_start_stopped_hw_queue(struct blk_mq_hw_ctx *hctx, bool async)
{
	if (!blk_mq_hctx_stopped(hctx))
		return;

	clear_bit(BLK_MQ_S_STOPPED, &hctx->state);
	blk_mq_run_hw_queue(hctx, async);
}
EXPORT_SYMBOL_GPL(blk_mq_start_stopped_hw_queue);

void blk_mq_start_stopped_hw_queues(struct request_queue *q, bool async)
{
	struct blk_mq_hw_ctx *hctx;
	int i;

	queue_for_each_hw_ctx(q, hctx, i)
		blk_mq_start_stopped_hw_queue(hctx, async);
}
EXPORT_SYMBOL(blk_mq_start_stopped_hw_queues);

static void blk_mq_run_work_fn(struct work_struct *work)
{
	struct blk_mq_hw_ctx *hctx;

	hctx = container_of(work, struct blk_mq_hw_ctx, run_work.work);

	/*
	 * If we are stopped, don't run the queue.
	 */
	if (blk_mq_hctx_stopped(hctx))
		return;

	__blk_mq_run_hw_queue(hctx);
}

static inline void __blk_mq_insert_req_list(struct blk_mq_hw_ctx *hctx,
					    struct request *rq,
					    bool at_head)
{
	struct blk_mq_ctx *ctx = rq->mq_ctx;
	enum hctx_type type = hctx->type;

	lockdep_assert_held(&ctx->lock);

	trace_block_rq_insert(rq);

	if (at_head)
		list_add(&rq->queuelist, &ctx->rq_lists[type]);
	else
		list_add_tail(&rq->queuelist, &ctx->rq_lists[type]);
}

void __blk_mq_insert_request(struct blk_mq_hw_ctx *hctx, struct request *rq,
			     bool at_head)
{
	struct blk_mq_ctx *ctx = rq->mq_ctx;

	lockdep_assert_held(&ctx->lock);

	__blk_mq_insert_req_list(hctx, rq, at_head);
	blk_mq_hctx_mark_pending(hctx, ctx);
}

/**
 * blk_mq_request_bypass_insert - Insert a request at dispatch list.
 * @rq: Pointer to request to be inserted.
 * @at_head: true if the request should be inserted at the head of the list.
 * @run_queue: If we should run the hardware queue after inserting the request.
 *
 * Should only be used carefully, when the caller knows we want to
 * bypass a potential IO scheduler on the target device.
 */
void blk_mq_request_bypass_insert(struct request *rq, bool at_head,
				  bool run_queue)
{
	struct blk_mq_hw_ctx *hctx = rq->mq_hctx;

	spin_lock(&hctx->lock);
	if (at_head)
		list_add(&rq->queuelist, &hctx->dispatch);
	else
		list_add_tail(&rq->queuelist, &hctx->dispatch);
	spin_unlock(&hctx->lock);

	if (run_queue)
		blk_mq_run_hw_queue(hctx, false);
}

void blk_mq_insert_requests(struct blk_mq_hw_ctx *hctx, struct blk_mq_ctx *ctx,
			    struct list_head *list)

{
	struct request *rq;
	enum hctx_type type = hctx->type;

	/*
	 * preemption doesn't flush plug list, so it's possible ctx->cpu is
	 * offline now
	 */
	list_for_each_entry(rq, list, queuelist) {
		BUG_ON(rq->mq_ctx != ctx);
		trace_block_rq_insert(rq);
	}

	spin_lock(&ctx->lock);
	list_splice_tail_init(list, &ctx->rq_lists[type]);
	blk_mq_hctx_mark_pending(hctx, ctx);
	spin_unlock(&ctx->lock);
}

static int plug_rq_cmp(void *priv, const struct list_head *a,
		       const struct list_head *b)
{
	struct request *rqa = container_of(a, struct request, queuelist);
	struct request *rqb = container_of(b, struct request, queuelist);

	if (rqa->mq_ctx != rqb->mq_ctx)
		return rqa->mq_ctx > rqb->mq_ctx;
	if (rqa->mq_hctx != rqb->mq_hctx)
		return rqa->mq_hctx > rqb->mq_hctx;

	return blk_rq_pos(rqa) > blk_rq_pos(rqb);
}

void blk_mq_flush_plug_list(struct blk_plug *plug, bool from_schedule)
{
	LIST_HEAD(list);

	if (list_empty(&plug->mq_list))
		return;
	list_splice_init(&plug->mq_list, &list);

	if (plug->rq_count > 2 && plug->multiple_queues)
		list_sort(NULL, &list, plug_rq_cmp);

	plug->rq_count = 0;

	do {
		struct list_head rq_list;
		struct request *rq, *head_rq = list_entry_rq(list.next);
		struct list_head *pos = &head_rq->queuelist; /* skip first */
		struct blk_mq_hw_ctx *this_hctx = head_rq->mq_hctx;
		struct blk_mq_ctx *this_ctx = head_rq->mq_ctx;
		unsigned int depth = 1;

		list_for_each_continue(pos, &list) {
			rq = list_entry_rq(pos);
			BUG_ON(!rq->q);
			if (rq->mq_hctx != this_hctx || rq->mq_ctx != this_ctx)
				break;
			depth++;
		}

		list_cut_before(&rq_list, &list, pos);
		trace_block_unplug(head_rq->q, depth, !from_schedule);
		blk_mq_sched_insert_requests(this_hctx, this_ctx, &rq_list,
						from_schedule);
	} while(!list_empty(&list));
}

static void blk_mq_bio_to_request(struct request *rq, struct bio *bio,
		unsigned int nr_segs)
{
	int err;

	if (bio->bi_opf & REQ_RAHEAD)
		rq->cmd_flags |= REQ_FAILFAST_MASK;

	rq->__sector = bio->bi_iter.bi_sector;
	rq->write_hint = bio->bi_write_hint;
	blk_rq_bio_prep(rq, bio, nr_segs);

	/* This can't fail, since GFP_NOIO includes __GFP_DIRECT_RECLAIM. */
	err = blk_crypto_rq_bio_prep(rq, bio, GFP_NOIO);
	WARN_ON_ONCE(err);

	blk_account_io_start(rq);
}

static blk_status_t __blk_mq_issue_directly(struct blk_mq_hw_ctx *hctx,
					    struct request *rq,
					    blk_qc_t *cookie, bool last)
{
	struct request_queue *q = rq->q;
	struct blk_mq_queue_data bd = {
		.rq = rq,
		.last = last,
	};
	blk_qc_t new_cookie;
	blk_status_t ret;

	new_cookie = request_to_qc_t(hctx, rq);

	/*
	 * For OK queue, we are done. For error, caller may kill it.
	 * Any other error (busy), just add it to our list as we
	 * previously would have done.
	 */
	ret = q->mq_ops->queue_rq(hctx, &bd);
	switch (ret) {
	case BLK_STS_OK:
		blk_mq_update_dispatch_busy(hctx, false);
		*cookie = new_cookie;
		break;
	case BLK_STS_RESOURCE:
	case BLK_STS_DEV_RESOURCE:
		blk_mq_update_dispatch_busy(hctx, true);
		__blk_mq_requeue_request(rq);
		break;
	default:
		blk_mq_update_dispatch_busy(hctx, false);
		*cookie = BLK_QC_T_NONE;
		break;
	}

	return ret;
}

static blk_status_t __blk_mq_try_issue_directly(struct blk_mq_hw_ctx *hctx,
						struct request *rq,
						blk_qc_t *cookie,
						bool bypass_insert, bool last)
{
	struct request_queue *q = rq->q;
	bool run_queue = true;
	int budget_token;

	/*
	 * RCU or SRCU read lock is needed before checking quiesced flag.
	 *
	 * When queue is stopped or quiesced, ignore 'bypass_insert' from
	 * blk_mq_request_issue_directly(), and return BLK_STS_OK to caller,
	 * and avoid driver to try to dispatch again.
	 */
	if (blk_mq_hctx_stopped(hctx) || blk_queue_quiesced(q)) {
		run_queue = false;
		bypass_insert = false;
		goto insert;
	}

	if (q->elevator && !bypass_insert)
		goto insert;

	budget_token = blk_mq_get_dispatch_budget(q);
	if (budget_token < 0)
		goto insert;

	blk_mq_set_rq_budget_token(rq, budget_token);

	if (!blk_mq_get_driver_tag(rq)) {
		blk_mq_put_dispatch_budget(q, budget_token);
		goto insert;
	}

	return __blk_mq_issue_directly(hctx, rq, cookie, last);
insert:
	if (bypass_insert)
		return BLK_STS_RESOURCE;

	blk_mq_sched_insert_request(rq, false, run_queue, false);

	return BLK_STS_OK;
}

/**
 * blk_mq_try_issue_directly - Try to send a request directly to device driver.
 * @hctx: Pointer of the associated hardware queue.
 * @rq: Pointer to request to be sent.
 * @cookie: Request queue cookie.
 *
 * If the device has enough resources to accept a new request now, send the
 * request directly to device driver. Else, insert at hctx->dispatch queue, so
 * we can try send it another time in the future. Requests inserted at this
 * queue have higher priority.
 */
static void blk_mq_try_issue_directly(struct blk_mq_hw_ctx *hctx,
		struct request *rq, blk_qc_t *cookie)
{
	blk_status_t ret;
	int srcu_idx;

	might_sleep_if(hctx->flags & BLK_MQ_F_BLOCKING);

	hctx_lock(hctx, &srcu_idx);

	ret = __blk_mq_try_issue_directly(hctx, rq, cookie, false, true);
	if (ret == BLK_STS_RESOURCE || ret == BLK_STS_DEV_RESOURCE)
		blk_mq_request_bypass_insert(rq, false, true);
	else if (ret != BLK_STS_OK)
		blk_mq_end_request(rq, ret);

	hctx_unlock(hctx, srcu_idx);
}

blk_status_t blk_mq_request_issue_directly(struct request *rq, bool last)
{
	blk_status_t ret;
	int srcu_idx;
	blk_qc_t unused_cookie;
	struct blk_mq_hw_ctx *hctx = rq->mq_hctx;

	hctx_lock(hctx, &srcu_idx);
	ret = __blk_mq_try_issue_directly(hctx, rq, &unused_cookie, true, last);
	hctx_unlock(hctx, srcu_idx);

	return ret;
}

void blk_mq_try_issue_list_directly(struct blk_mq_hw_ctx *hctx,
		struct list_head *list)
{
	int queued = 0;
	int errors = 0;

	while (!list_empty(list)) {
		blk_status_t ret;
		struct request *rq = list_first_entry(list, struct request,
				queuelist);

		list_del_init(&rq->queuelist);
		ret = blk_mq_request_issue_directly(rq, list_empty(list));
		if (ret != BLK_STS_OK) {
			if (ret == BLK_STS_RESOURCE ||
					ret == BLK_STS_DEV_RESOURCE) {
				blk_mq_request_bypass_insert(rq, false,
							list_empty(list));
				break;
			}
			blk_mq_end_request(rq, ret);
			errors++;
		} else
			queued++;
	}

	/*
	 * If we didn't flush the entire list, we could have told
	 * the driver there was more coming, but that turned out to
	 * be a lie.
	 */
	if ((!list_empty(list) || errors) &&
	     hctx->queue->mq_ops->commit_rqs && queued)
		hctx->queue->mq_ops->commit_rqs(hctx);
}

static void blk_add_rq_to_plug(struct blk_plug *plug, struct request *rq)
{
	list_add_tail(&rq->queuelist, &plug->mq_list);
	plug->rq_count++;
	if (!plug->multiple_queues && !list_is_singular(&plug->mq_list)) {
		struct request *tmp;

		tmp = list_first_entry(&plug->mq_list, struct request,
						queuelist);
		if (tmp->q != rq->q)
			plug->multiple_queues = true;
	}
}

/**
 * blk_mq_submit_bio - Create and send a request to block device.
 * @bio: Bio pointer.
 *
 * Builds up a request structure from @q and @bio and send to the device. The
 * request may not be queued directly to hardware if:
 * * This request can be merged with another one
 * * We want to place request at plug queue for possible future merging
 * * There is an IO scheduler active at this queue
 *
 * It will not queue the request if there is an error with the bio, or at the
 * request creation.
 *
 * Returns: Request queue cookie.
 */
blk_qc_t blk_mq_submit_bio(struct bio *bio)
{
	struct request_queue *q = bio->bi_bdev->bd_disk->queue;
	const int is_sync = op_is_sync(bio->bi_opf);
	const int is_flush_fua = op_is_flush(bio->bi_opf);
	struct blk_mq_alloc_data data = {
		.q		= q,
	};
	struct request *rq;
	struct blk_plug *plug;
	struct request *same_queue_rq = NULL;
	unsigned int nr_segs;
	blk_qc_t cookie;
	blk_status_t ret;
	bool hipri;

	blk_queue_bounce(q, &bio);
	__blk_queue_split(&bio, &nr_segs);

	if (!bio_integrity_prep(bio))
		goto queue_exit;

	if (!is_flush_fua && !blk_queue_nomerges(q) &&
	    blk_attempt_plug_merge(q, bio, nr_segs, &same_queue_rq))
		goto queue_exit;

	if (blk_mq_sched_bio_merge(q, bio, nr_segs))
		goto queue_exit;

	rq_qos_throttle(q, bio);

	hipri = bio->bi_opf & REQ_HIPRI;

	data.cmd_flags = bio->bi_opf;
	rq = __blk_mq_alloc_request(&data);
	if (unlikely(!rq)) {
		rq_qos_cleanup(q, bio);
		if (bio->bi_opf & REQ_NOWAIT)
			bio_wouldblock_error(bio);
		goto queue_exit;
	}

	trace_block_getrq(bio);

	rq_qos_track(q, rq, bio);

	cookie = request_to_qc_t(data.hctx, rq);

	blk_mq_bio_to_request(rq, bio, nr_segs);

	ret = blk_crypto_init_request(rq);
	if (ret != BLK_STS_OK) {
		bio->bi_status = ret;
		bio_endio(bio);
		blk_mq_free_request(rq);
		return BLK_QC_T_NONE;
	}

	plug = blk_mq_plug(q, bio);
	if (unlikely(is_flush_fua)) {
		/* Bypass scheduler for flush requests */
		blk_insert_flush(rq);
		blk_mq_run_hw_queue(data.hctx, true);
	} else if (plug && (q->nr_hw_queues == 1 ||
		   blk_mq_is_sbitmap_shared(rq->mq_hctx->flags) ||
		   q->mq_ops->commit_rqs || !blk_queue_nonrot(q))) {
		/*
		 * Use plugging if we have a ->commit_rqs() hook as well, as
		 * we know the driver uses bd->last in a smart fashion.
		 *
		 * Use normal plugging if this disk is slow HDD, as sequential
		 * IO may benefit a lot from plug merging.
		 */
		unsigned int request_count = plug->rq_count;
		struct request *last = NULL;

		if (!request_count)
			trace_block_plug(q);
		else
			last = list_entry_rq(plug->mq_list.prev);

		if (request_count >= BLK_MAX_REQUEST_COUNT || (last &&
		    blk_rq_bytes(last) >= BLK_PLUG_FLUSH_SIZE)) {
			blk_flush_plug_list(plug, false);
			trace_block_plug(q);
		}

		blk_add_rq_to_plug(plug, rq);
	} else if (q->elevator) {
		/* Insert the request at the IO scheduler queue */
		blk_mq_sched_insert_request(rq, false, true, true);
	} else if (plug && !blk_queue_nomerges(q)) {
		/*
		 * We do limited plugging. If the bio can be merged, do that.
		 * Otherwise the existing request in the plug list will be
		 * issued. So the plug list will have one request at most
		 * The plug list might get flushed before this. If that happens,
		 * the plug list is empty, and same_queue_rq is invalid.
		 */
		if (list_empty(&plug->mq_list))
			same_queue_rq = NULL;
		if (same_queue_rq) {
			list_del_init(&same_queue_rq->queuelist);
			plug->rq_count--;
		}
		blk_add_rq_to_plug(plug, rq);
		trace_block_plug(q);

		if (same_queue_rq) {
			data.hctx = same_queue_rq->mq_hctx;
			trace_block_unplug(q, 1, true);
			blk_mq_try_issue_directly(data.hctx, same_queue_rq,
					&cookie);
		}
	} else if ((q->nr_hw_queues > 1 && is_sync) ||
			!data.hctx->dispatch_busy) {
		/*
		 * There is no scheduler and we can try to send directly
		 * to the hardware.
		 */
		blk_mq_try_issue_directly(data.hctx, rq, &cookie);
	} else {
		/* Default case. */
		blk_mq_sched_insert_request(rq, false, true, true);
	}

	if (!hipri)
		return BLK_QC_T_NONE;
	return cookie;
queue_exit:
	blk_queue_exit(q);
	return BLK_QC_T_NONE;
}

void blk_mq_free_rqs(struct blk_mq_tag_set *set, struct blk_mq_tags *tags,
		     unsigned int hctx_idx)
{
	struct page *page;

	if (tags->rqs && set->ops->exit_request) {
		int i;

		for (i = 0; i < tags->nr_tags; i++) {
			struct request *rq = tags->static_rqs[i];

			if (!rq)
				continue;
			set->ops->exit_request(set, rq, hctx_idx);
			tags->static_rqs[i] = NULL;
		}
	}

	while (!list_empty(&tags->page_list)) {
		page = list_first_entry(&tags->page_list, struct page, lru);
		list_del_init(&page->lru);
		/*
		 * Remove kmemleak object previously allocated in
		 * blk_mq_alloc_rqs().
		 */
		kmemleak_free(page_address(page));
		__free_pages(page, page->private);
	}
}

void blk_mq_free_rq_map(struct blk_mq_tags *tags, unsigned int flags)
{
	kfree(tags->rqs);
	tags->rqs = NULL;
	kfree(tags->static_rqs);
	tags->static_rqs = NULL;

	blk_mq_free_tags(tags, flags);
}

struct blk_mq_tags *blk_mq_alloc_rq_map(struct blk_mq_tag_set *set,
					unsigned int hctx_idx,
					unsigned int nr_tags,
					unsigned int reserved_tags,
					unsigned int flags)
{
	struct blk_mq_tags *tags;
	int node;

	node = blk_mq_hw_queue_to_node(&set->map[HCTX_TYPE_DEFAULT], hctx_idx);
	if (node == NUMA_NO_NODE)
		node = set->numa_node;

	tags = blk_mq_init_tags(nr_tags, reserved_tags, node, flags);
	if (!tags)
		return NULL;

	tags->rqs = kcalloc_node(nr_tags, sizeof(struct request *),
				 GFP_NOIO | __GFP_NOWARN | __GFP_NORETRY,
				 node);
	if (!tags->rqs) {
		blk_mq_free_tags(tags, flags);
		return NULL;
	}

	tags->static_rqs = kcalloc_node(nr_tags, sizeof(struct request *),
					GFP_NOIO | __GFP_NOWARN | __GFP_NORETRY,
					node);
	if (!tags->static_rqs) {
		kfree(tags->rqs);
		blk_mq_free_tags(tags, flags);
		return NULL;
	}

	return tags;
}

static size_t order_to_size(unsigned int order)
{
	return (size_t)PAGE_SIZE << order;
}

static int blk_mq_init_request(struct blk_mq_tag_set *set, struct request *rq,
			       unsigned int hctx_idx, int node)
{
	int ret;

	if (set->ops->init_request) {
		ret = set->ops->init_request(set, rq, hctx_idx, node);
		if (ret)
			return ret;
	}

	WRITE_ONCE(rq->state, MQ_RQ_IDLE);
	return 0;
}

int blk_mq_alloc_rqs(struct blk_mq_tag_set *set, struct blk_mq_tags *tags,
		     unsigned int hctx_idx, unsigned int depth)
{
	unsigned int i, j, entries_per_page, max_order = 4;
	size_t rq_size, left;
	int node;

	node = blk_mq_hw_queue_to_node(&set->map[HCTX_TYPE_DEFAULT], hctx_idx);
	if (node == NUMA_NO_NODE)
		node = set->numa_node;

	INIT_LIST_HEAD(&tags->page_list);

	/*
	 * rq_size is the size of the request plus driver payload, rounded
	 * to the cacheline size
	 */
	rq_size = round_up(sizeof(struct request) + set->cmd_size,
				cache_line_size());
	left = rq_size * depth;

	for (i = 0; i < depth; ) {
		int this_order = max_order;
		struct page *page;
		int to_do;
		void *p;

		while (this_order && left < order_to_size(this_order - 1))
			this_order--;

		do {
			page = alloc_pages_node(node,
				GFP_NOIO | __GFP_NOWARN | __GFP_NORETRY | __GFP_ZERO,
				this_order);
			if (page)
				break;
			if (!this_order--)
				break;
			if (order_to_size(this_order) < rq_size)
				break;
		} while (1);

		if (!page)
			goto fail;

		page->private = this_order;
		list_add_tail(&page->lru, &tags->page_list);

		p = page_address(page);
		/*
		 * Allow kmemleak to scan these pages as they contain pointers
		 * to additional allocations like via ops->init_request().
		 */
		kmemleak_alloc(p, order_to_size(this_order), 1, GFP_NOIO);
		entries_per_page = order_to_size(this_order) / rq_size;
		to_do = min(entries_per_page, depth - i);
		left -= to_do * rq_size;
		for (j = 0; j < to_do; j++) {
			struct request *rq = p;

			tags->static_rqs[i] = rq;
			if (blk_mq_init_request(set, rq, hctx_idx, node)) {
				tags->static_rqs[i] = NULL;
				goto fail;
			}

			p += rq_size;
			i++;
		}
	}
	return 0;

fail:
	blk_mq_free_rqs(set, tags, hctx_idx);
	return -ENOMEM;
}

struct rq_iter_data {
	struct blk_mq_hw_ctx *hctx;
	bool has_rq;
};

static bool blk_mq_has_request(struct request *rq, void *data, bool reserved)
{
	struct rq_iter_data *iter_data = data;

	if (rq->mq_hctx != iter_data->hctx)
		return true;
	iter_data->has_rq = true;
	return false;
}

static bool blk_mq_hctx_has_requests(struct blk_mq_hw_ctx *hctx)
{
	struct blk_mq_tags *tags = hctx->sched_tags ?
			hctx->sched_tags : hctx->tags;
	struct rq_iter_data data = {
		.hctx	= hctx,
	};

	blk_mq_all_tag_iter(tags, blk_mq_has_request, &data);
	return data.has_rq;
}

static inline bool blk_mq_last_cpu_in_hctx(unsigned int cpu,
		struct blk_mq_hw_ctx *hctx)
{
	if (cpumask_next_and(-1, hctx->cpumask, cpu_online_mask) != cpu)
		return false;
	if (cpumask_next_and(cpu, hctx->cpumask, cpu_online_mask) < nr_cpu_ids)
		return false;
	return true;
}

static int blk_mq_hctx_notify_offline(unsigned int cpu, struct hlist_node *node)
{
	struct blk_mq_hw_ctx *hctx = hlist_entry_safe(node,
			struct blk_mq_hw_ctx, cpuhp_online);

	if (!cpumask_test_cpu(cpu, hctx->cpumask) ||
	    !blk_mq_last_cpu_in_hctx(cpu, hctx))
		return 0;

	/*
	 * Prevent new request from being allocated on the current hctx.
	 *
	 * The smp_mb__after_atomic() Pairs with the implied barrier in
	 * test_and_set_bit_lock in sbitmap_get().  Ensures the inactive flag is
	 * seen once we return from the tag allocator.
	 */
	set_bit(BLK_MQ_S_INACTIVE, &hctx->state);
	smp_mb__after_atomic();

	/*
	 * Try to grab a reference to the queue and wait for any outstanding
	 * requests.  If we could not grab a reference the queue has been
	 * frozen and there are no requests.
	 */
	if (percpu_ref_tryget(&hctx->queue->q_usage_counter)) {
		while (blk_mq_hctx_has_requests(hctx))
			msleep(5);
		percpu_ref_put(&hctx->queue->q_usage_counter);
	}

	return 0;
}

static int blk_mq_hctx_notify_online(unsigned int cpu, struct hlist_node *node)
{
	struct blk_mq_hw_ctx *hctx = hlist_entry_safe(node,
			struct blk_mq_hw_ctx, cpuhp_online);

	if (cpumask_test_cpu(cpu, hctx->cpumask))
		clear_bit(BLK_MQ_S_INACTIVE, &hctx->state);
	return 0;
}

/*
 * 'cpu' is going away. splice any existing rq_list entries from this
 * software queue to the hw queue dispatch list, and ensure that it
 * gets run.
 */
static int blk_mq_hctx_notify_dead(unsigned int cpu, struct hlist_node *node)
{
	struct blk_mq_hw_ctx *hctx;
	struct blk_mq_ctx *ctx;
	LIST_HEAD(tmp);
	enum hctx_type type;

	hctx = hlist_entry_safe(node, struct blk_mq_hw_ctx, cpuhp_dead);
	if (!cpumask_test_cpu(cpu, hctx->cpumask))
		return 0;

	ctx = __blk_mq_get_ctx(hctx->queue, cpu);
	type = hctx->type;

	spin_lock(&ctx->lock);
	if (!list_empty(&ctx->rq_lists[type])) {
		list_splice_init(&ctx->rq_lists[type], &tmp);
		blk_mq_hctx_clear_pending(hctx, ctx);
	}
	spin_unlock(&ctx->lock);

	if (list_empty(&tmp))
		return 0;

	spin_lock(&hctx->lock);
	list_splice_tail_init(&tmp, &hctx->dispatch);
	spin_unlock(&hctx->lock);

	blk_mq_run_hw_queue(hctx, true);
	return 0;
}

static void blk_mq_remove_cpuhp(struct blk_mq_hw_ctx *hctx)
{
	if (!(hctx->flags & BLK_MQ_F_STACKING))
		cpuhp_state_remove_instance_nocalls(CPUHP_AP_BLK_MQ_ONLINE,
						    &hctx->cpuhp_online);
	cpuhp_state_remove_instance_nocalls(CPUHP_BLK_MQ_DEAD,
					    &hctx->cpuhp_dead);
}

/* hctx->ctxs will be freed in queue's release handler */
static void blk_mq_exit_hctx(struct request_queue *q,
		struct blk_mq_tag_set *set,
		struct blk_mq_hw_ctx *hctx, unsigned int hctx_idx)
{
	if (blk_mq_hw_queue_mapped(hctx))
		blk_mq_tag_idle(hctx);

	if (set->ops->exit_request)
		set->ops->exit_request(set, hctx->fq->flush_rq, hctx_idx);

	if (set->ops->exit_hctx)
		set->ops->exit_hctx(hctx, hctx_idx);

	blk_mq_remove_cpuhp(hctx);

	spin_lock(&q->unused_hctx_lock);
	list_add(&hctx->hctx_list, &q->unused_hctx_list);
	spin_unlock(&q->unused_hctx_lock);
}

static void blk_mq_exit_hw_queues(struct request_queue *q,
		struct blk_mq_tag_set *set, int nr_queue)
{
	struct blk_mq_hw_ctx *hctx;
	unsigned int i;

	queue_for_each_hw_ctx(q, hctx, i) {
		if (i == nr_queue)
			break;
		blk_mq_debugfs_unregister_hctx(hctx);
		blk_mq_exit_hctx(q, set, hctx, i);
	}
}

static int blk_mq_hw_ctx_size(struct blk_mq_tag_set *tag_set)
{
	int hw_ctx_size = sizeof(struct blk_mq_hw_ctx);

	BUILD_BUG_ON(ALIGN(offsetof(struct blk_mq_hw_ctx, srcu),
			   __alignof__(struct blk_mq_hw_ctx)) !=
		     sizeof(struct blk_mq_hw_ctx));

	if (tag_set->flags & BLK_MQ_F_BLOCKING)
		hw_ctx_size += sizeof(struct srcu_struct);

	return hw_ctx_size;
}

static int blk_mq_init_hctx(struct request_queue *q,
		struct blk_mq_tag_set *set,
		struct blk_mq_hw_ctx *hctx, unsigned hctx_idx)
{
	hctx->queue_num = hctx_idx;

	if (!(hctx->flags & BLK_MQ_F_STACKING))
		cpuhp_state_add_instance_nocalls(CPUHP_AP_BLK_MQ_ONLINE,
				&hctx->cpuhp_online);
	cpuhp_state_add_instance_nocalls(CPUHP_BLK_MQ_DEAD, &hctx->cpuhp_dead);

	hctx->tags = set->tags[hctx_idx];

	if (set->ops->init_hctx &&
	    set->ops->init_hctx(hctx, set->driver_data, hctx_idx))
		goto unregister_cpu_notifier;

	if (blk_mq_init_request(set, hctx->fq->flush_rq, hctx_idx,
				hctx->numa_node))
		goto exit_hctx;
	return 0;

 exit_hctx:
	if (set->ops->exit_hctx)
		set->ops->exit_hctx(hctx, hctx_idx);
 unregister_cpu_notifier:
	blk_mq_remove_cpuhp(hctx);
	return -1;
}

static struct blk_mq_hw_ctx *
blk_mq_alloc_hctx(struct request_queue *q, struct blk_mq_tag_set *set,
		int node)
{
	struct blk_mq_hw_ctx *hctx;
	gfp_t gfp = GFP_NOIO | __GFP_NOWARN | __GFP_NORETRY;

	hctx = kzalloc_node(blk_mq_hw_ctx_size(set), gfp, node);
	if (!hctx)
		goto fail_alloc_hctx;

	if (!zalloc_cpumask_var_node(&hctx->cpumask, gfp, node))
		goto free_hctx;

	atomic_set(&hctx->nr_active, 0);
	if (node == NUMA_NO_NODE)
		node = set->numa_node;
	hctx->numa_node = node;

	INIT_DELAYED_WORK(&hctx->run_work, blk_mq_run_work_fn);
	spin_lock_init(&hctx->lock);
	INIT_LIST_HEAD(&hctx->dispatch);
	hctx->queue = q;
	hctx->flags = set->flags & ~BLK_MQ_F_TAG_QUEUE_SHARED;

	INIT_LIST_HEAD(&hctx->hctx_list);

	/*
	 * Allocate space for all possible cpus to avoid allocation at
	 * runtime
	 */
	hctx->ctxs = kmalloc_array_node(nr_cpu_ids, sizeof(void *),
			gfp, node);
	if (!hctx->ctxs)
		goto free_cpumask;

	if (sbitmap_init_node(&hctx->ctx_map, nr_cpu_ids, ilog2(8),
				gfp, node, false, false))
		goto free_ctxs;
	hctx->nr_ctx = 0;

	spin_lock_init(&hctx->dispatch_wait_lock);
	init_waitqueue_func_entry(&hctx->dispatch_wait, blk_mq_dispatch_wake);
	INIT_LIST_HEAD(&hctx->dispatch_wait.entry);

	hctx->fq = blk_alloc_flush_queue(hctx->numa_node, set->cmd_size, gfp);
	if (!hctx->fq)
		goto free_bitmap;

	if (hctx->flags & BLK_MQ_F_BLOCKING)
		init_srcu_struct(hctx->srcu);
	blk_mq_hctx_kobj_init(hctx);

	return hctx;

 free_bitmap:
	sbitmap_free(&hctx->ctx_map);
 free_ctxs:
	kfree(hctx->ctxs);
 free_cpumask:
	free_cpumask_var(hctx->cpumask);
 free_hctx:
	kfree(hctx);
 fail_alloc_hctx:
	return NULL;
}

static void blk_mq_init_cpu_queues(struct request_queue *q,
				   unsigned int nr_hw_queues)
{
	struct blk_mq_tag_set *set = q->tag_set;
	unsigned int i, j;

	for_each_possible_cpu(i) {
		struct blk_mq_ctx *__ctx = per_cpu_ptr(q->queue_ctx, i);
		struct blk_mq_hw_ctx *hctx;
		int k;

		__ctx->cpu = i;
		spin_lock_init(&__ctx->lock);
		for (k = HCTX_TYPE_DEFAULT; k < HCTX_MAX_TYPES; k++)
			INIT_LIST_HEAD(&__ctx->rq_lists[k]);

		__ctx->queue = q;

		/*
		 * Set local node, IFF we have more than one hw queue. If
		 * not, we remain on the home node of the device
		 */
		for (j = 0; j < set->nr_maps; j++) {
			hctx = blk_mq_map_queue_type(q, j, i);
			if (nr_hw_queues > 1 && hctx->numa_node == NUMA_NO_NODE)
				hctx->numa_node = cpu_to_node(i);
		}
	}
}

static bool __blk_mq_alloc_map_and_request(struct blk_mq_tag_set *set,
					int hctx_idx)
{
	unsigned int flags = set->flags;
	int ret = 0;

	set->tags[hctx_idx] = blk_mq_alloc_rq_map(set, hctx_idx,
					set->queue_depth, set->reserved_tags, flags);
	if (!set->tags[hctx_idx])
		return false;

	ret = blk_mq_alloc_rqs(set, set->tags[hctx_idx], hctx_idx,
				set->queue_depth);
	if (!ret)
		return true;

	blk_mq_free_rq_map(set->tags[hctx_idx], flags);
	set->tags[hctx_idx] = NULL;
	return false;
}

static void blk_mq_free_map_and_requests(struct blk_mq_tag_set *set,
					 unsigned int hctx_idx)
{
	unsigned int flags = set->flags;

	if (set->tags && set->tags[hctx_idx]) {
		blk_mq_free_rqs(set, set->tags[hctx_idx], hctx_idx);
		blk_mq_free_rq_map(set->tags[hctx_idx], flags);
		set->tags[hctx_idx] = NULL;
	}
}

static void blk_mq_map_swqueue(struct request_queue *q)
{
	unsigned int i, j, hctx_idx;
	struct blk_mq_hw_ctx *hctx;
	struct blk_mq_ctx *ctx;
	struct blk_mq_tag_set *set = q->tag_set;

	queue_for_each_hw_ctx(q, hctx, i) {
		cpumask_clear(hctx->cpumask);
		hctx->nr_ctx = 0;
		hctx->dispatch_from = NULL;
	}

	/*
	 * Map software to hardware queues.
	 *
	 * If the cpu isn't present, the cpu is mapped to first hctx.
	 */
	for_each_possible_cpu(i) {

		ctx = per_cpu_ptr(q->queue_ctx, i);
		for (j = 0; j < set->nr_maps; j++) {
			if (!set->map[j].nr_queues) {
				ctx->hctxs[j] = blk_mq_map_queue_type(q,
						HCTX_TYPE_DEFAULT, i);
				continue;
			}
			hctx_idx = set->map[j].mq_map[i];
			/* unmapped hw queue can be remapped after CPU topo changed */
			if (!set->tags[hctx_idx] &&
			    !__blk_mq_alloc_map_and_request(set, hctx_idx)) {
				/*
				 * If tags initialization fail for some hctx,
				 * that hctx won't be brought online.  In this
				 * case, remap the current ctx to hctx[0] which
				 * is guaranteed to always have tags allocated
				 */
				set->map[j].mq_map[i] = 0;
			}

			hctx = blk_mq_map_queue_type(q, j, i);
			ctx->hctxs[j] = hctx;
			/*
			 * If the CPU is already set in the mask, then we've
			 * mapped this one already. This can happen if
			 * devices share queues across queue maps.
			 */
			if (cpumask_test_cpu(i, hctx->cpumask))
				continue;

			cpumask_set_cpu(i, hctx->cpumask);
			hctx->type = j;
			ctx->index_hw[hctx->type] = hctx->nr_ctx;
			hctx->ctxs[hctx->nr_ctx++] = ctx;

			/*
			 * If the nr_ctx type overflows, we have exceeded the
			 * amount of sw queues we can support.
			 */
			BUG_ON(!hctx->nr_ctx);
		}

		for (; j < HCTX_MAX_TYPES; j++)
			ctx->hctxs[j] = blk_mq_map_queue_type(q,
					HCTX_TYPE_DEFAULT, i);
	}

	queue_for_each_hw_ctx(q, hctx, i) {
		/*
		 * If no software queues are mapped to this hardware queue,
		 * disable it and free the request entries.
		 */
		if (!hctx->nr_ctx) {
			/* Never unmap queue 0.  We need it as a
			 * fallback in case of a new remap fails
			 * allocation
			 */
			if (i && set->tags[i])
				blk_mq_free_map_and_requests(set, i);

			hctx->tags = NULL;
			continue;
		}

		hctx->tags = set->tags[i];
		WARN_ON(!hctx->tags);

		/*
		 * Set the map size to the number of mapped software queues.
		 * This is more accurate and more efficient than looping
		 * over all possibly mapped software queues.
		 */
		sbitmap_resize(&hctx->ctx_map, hctx->nr_ctx);

		/*
		 * Initialize batch roundrobin counts
		 */
		hctx->next_cpu = blk_mq_first_mapped_cpu(hctx);
		hctx->next_cpu_batch = BLK_MQ_CPU_WORK_BATCH;
	}
}

/*
 * Caller needs to ensure that we're either frozen/quiesced, or that
 * the queue isn't live yet.
 */
static void queue_set_hctx_shared(struct request_queue *q, bool shared)
{
	struct blk_mq_hw_ctx *hctx;
	int i;

	queue_for_each_hw_ctx(q, hctx, i) {
		if (shared)
			hctx->flags |= BLK_MQ_F_TAG_QUEUE_SHARED;
		else
			hctx->flags &= ~BLK_MQ_F_TAG_QUEUE_SHARED;
	}
}

static void blk_mq_update_tag_set_shared(struct blk_mq_tag_set *set,
					 bool shared)
{
	struct request_queue *q;

	lockdep_assert_held(&set->tag_list_lock);

	list_for_each_entry(q, &set->tag_list, tag_set_list) {
		blk_mq_freeze_queue(q);
		queue_set_hctx_shared(q, shared);
		blk_mq_unfreeze_queue(q);
	}
}

static void blk_mq_del_queue_tag_set(struct request_queue *q)
{
	struct blk_mq_tag_set *set = q->tag_set;

	mutex_lock(&set->tag_list_lock);
	list_del(&q->tag_set_list);
	if (list_is_singular(&set->tag_list)) {
		/* just transitioned to unshared */
		set->flags &= ~BLK_MQ_F_TAG_QUEUE_SHARED;
		/* update existing queue */
		blk_mq_update_tag_set_shared(set, false);
	}
	mutex_unlock(&set->tag_list_lock);
	INIT_LIST_HEAD(&q->tag_set_list);
}

static void blk_mq_add_queue_tag_set(struct blk_mq_tag_set *set,
				     struct request_queue *q)
{
	mutex_lock(&set->tag_list_lock);

	/*
	 * Check to see if we're transitioning to shared (from 1 to 2 queues).
	 */
	if (!list_empty(&set->tag_list) &&
	    !(set->flags & BLK_MQ_F_TAG_QUEUE_SHARED)) {
		set->flags |= BLK_MQ_F_TAG_QUEUE_SHARED;
		/* update existing queue */
		blk_mq_update_tag_set_shared(set, true);
	}
	if (set->flags & BLK_MQ_F_TAG_QUEUE_SHARED)
		queue_set_hctx_shared(q, true);
	list_add_tail(&q->tag_set_list, &set->tag_list);

	mutex_unlock(&set->tag_list_lock);
}

/* All allocations will be freed in release handler of q->mq_kobj */
static int blk_mq_alloc_ctxs(struct request_queue *q)
{
	struct blk_mq_ctxs *ctxs;
	int cpu;

	ctxs = kzalloc(sizeof(*ctxs), GFP_KERNEL);
	if (!ctxs)
		return -ENOMEM;

	ctxs->queue_ctx = alloc_percpu(struct blk_mq_ctx);
	if (!ctxs->queue_ctx)
		goto fail;

	for_each_possible_cpu(cpu) {
		struct blk_mq_ctx *ctx = per_cpu_ptr(ctxs->queue_ctx, cpu);
		ctx->ctxs = ctxs;
	}

	q->mq_kobj = &ctxs->kobj;
	q->queue_ctx = ctxs->queue_ctx;

	return 0;
 fail:
	kfree(ctxs);
	return -ENOMEM;
}

/*
 * It is the actual release handler for mq, but we do it from
 * request queue's release handler for avoiding use-after-free
 * and headache because q->mq_kobj shouldn't have been introduced,
 * but we can't group ctx/kctx kobj without it.
 */
void blk_mq_release(struct request_queue *q)
{
	struct blk_mq_hw_ctx *hctx, *next;
	int i;

	queue_for_each_hw_ctx(q, hctx, i)
		WARN_ON_ONCE(hctx && list_empty(&hctx->hctx_list));

	/* all hctx are in .unused_hctx_list now */
	list_for_each_entry_safe(hctx, next, &q->unused_hctx_list, hctx_list) {
		list_del_init(&hctx->hctx_list);
		kobject_put(&hctx->kobj);
	}

	kfree(q->queue_hw_ctx);

	/*
	 * release .mq_kobj and sw queue's kobject now because
	 * both share lifetime with request queue.
	 */
	blk_mq_sysfs_deinit(q);
}

struct request_queue *blk_mq_init_queue_data(struct blk_mq_tag_set *set,
		void *queuedata)
{
	struct request_queue *uninit_q, *q;

	uninit_q = blk_alloc_queue(set->numa_node);
	if (!uninit_q)
		return ERR_PTR(-ENOMEM);
	uninit_q->queuedata = queuedata;

	/*
	 * Initialize the queue without an elevator. device_add_disk() will do
	 * the initialization.
	 */
	q = blk_mq_init_allocated_queue(set, uninit_q, false);
	if (IS_ERR(q))
		blk_cleanup_queue(uninit_q);

	return q;
}
EXPORT_SYMBOL_GPL(blk_mq_init_queue_data);

struct request_queue *blk_mq_init_queue(struct blk_mq_tag_set *set)
{
	return blk_mq_init_queue_data(set, NULL);
}
EXPORT_SYMBOL(blk_mq_init_queue);

/*
 * Helper for setting up a queue with mq ops, given queue depth, and
 * the passed in mq ops flags.
 */
struct request_queue *blk_mq_init_sq_queue(struct blk_mq_tag_set *set,
					   const struct blk_mq_ops *ops,
					   unsigned int queue_depth,
					   unsigned int set_flags)
{
	struct request_queue *q;
	int ret;

	memset(set, 0, sizeof(*set));
	set->ops = ops;
	set->nr_hw_queues = 1;
	set->nr_maps = 1;
	set->queue_depth = queue_depth;
	set->numa_node = NUMA_NO_NODE;
	set->flags = set_flags;

	ret = blk_mq_alloc_tag_set(set);
	if (ret)
		return ERR_PTR(ret);

	q = blk_mq_init_queue(set);
	if (IS_ERR(q)) {
		blk_mq_free_tag_set(set);
		return q;
	}

	return q;
}
EXPORT_SYMBOL(blk_mq_init_sq_queue);

static struct blk_mq_hw_ctx *blk_mq_alloc_and_init_hctx(
		struct blk_mq_tag_set *set, struct request_queue *q,
		int hctx_idx, int node)
{
	struct blk_mq_hw_ctx *hctx = NULL, *tmp;

	/* reuse dead hctx first */
	spin_lock(&q->unused_hctx_lock);
	list_for_each_entry(tmp, &q->unused_hctx_list, hctx_list) {
		if (tmp->numa_node == node) {
			hctx = tmp;
			break;
		}
	}
	if (hctx)
		list_del_init(&hctx->hctx_list);
	spin_unlock(&q->unused_hctx_lock);

	if (!hctx)
		hctx = blk_mq_alloc_hctx(q, set, node);
	if (!hctx)
		goto fail;

	if (blk_mq_init_hctx(q, set, hctx, hctx_idx))
		goto free_hctx;

	return hctx;

 free_hctx:
	kobject_put(&hctx->kobj);
 fail:
	return NULL;
}

static void blk_mq_realloc_hw_ctxs(struct blk_mq_tag_set *set,
						struct request_queue *q)
{
	int i, j, end;
	struct blk_mq_hw_ctx **hctxs = q->queue_hw_ctx;

	if (q->nr_hw_queues < set->nr_hw_queues) {
		struct blk_mq_hw_ctx **new_hctxs;

		new_hctxs = kcalloc_node(set->nr_hw_queues,
				       sizeof(*new_hctxs), GFP_KERNEL,
				       set->numa_node);
		if (!new_hctxs)
			return;
		if (hctxs)
			memcpy(new_hctxs, hctxs, q->nr_hw_queues *
			       sizeof(*hctxs));
		q->queue_hw_ctx = new_hctxs;
		kfree(hctxs);
		hctxs = new_hctxs;
	}

	/* protect against switching io scheduler  */
	mutex_lock(&q->sysfs_lock);
	for (i = 0; i < set->nr_hw_queues; i++) {
		int node;
		struct blk_mq_hw_ctx *hctx;

		node = blk_mq_hw_queue_to_node(&set->map[HCTX_TYPE_DEFAULT], i);
		/*
		 * If the hw queue has been mapped to another numa node,
		 * we need to realloc the hctx. If allocation fails, fallback
		 * to use the previous one.
		 */
		if (hctxs[i] && (hctxs[i]->numa_node == node))
			continue;

		hctx = blk_mq_alloc_and_init_hctx(set, q, i, node);
		if (hctx) {
			if (hctxs[i])
				blk_mq_exit_hctx(q, set, hctxs[i], i);
			hctxs[i] = hctx;
		} else {
			if (hctxs[i])
				pr_warn("Allocate new hctx on node %d fails,\
						fallback to previous one on node %d\n",
						node, hctxs[i]->numa_node);
			else
				break;
		}
	}
	/*
	 * Increasing nr_hw_queues fails. Free the newly allocated
	 * hctxs and keep the previous q->nr_hw_queues.
	 */
	if (i != set->nr_hw_queues) {
		j = q->nr_hw_queues;
		end = i;
	} else {
		j = i;
		end = q->nr_hw_queues;
		q->nr_hw_queues = set->nr_hw_queues;
	}

	for (; j < end; j++) {
		struct blk_mq_hw_ctx *hctx = hctxs[j];

		if (hctx) {
			if (hctx->tags)
				blk_mq_free_map_and_requests(set, j);
			blk_mq_exit_hctx(q, set, hctx, j);
			hctxs[j] = NULL;
		}
	}
	mutex_unlock(&q->sysfs_lock);
}

struct request_queue *blk_mq_init_allocated_queue(struct blk_mq_tag_set *set,
						  struct request_queue *q,
						  bool elevator_init)
{
	/* mark the queue as mq asap */
	q->mq_ops = set->ops;

	q->poll_cb = blk_stat_alloc_callback(blk_mq_poll_stats_fn,
					     blk_mq_poll_stats_bkt,
					     BLK_MQ_POLL_STATS_BKTS, q);
	if (!q->poll_cb)
		goto err_exit;

	if (blk_mq_alloc_ctxs(q))
		goto err_poll;

	/* init q->mq_kobj and sw queues' kobjects */
	blk_mq_sysfs_init(q);

	INIT_LIST_HEAD(&q->unused_hctx_list);
	spin_lock_init(&q->unused_hctx_lock);

	blk_mq_realloc_hw_ctxs(set, q);
	if (!q->nr_hw_queues)
		goto err_hctxs;

	INIT_WORK(&q->timeout_work, blk_mq_timeout_work);
	blk_queue_rq_timeout(q, set->timeout ? set->timeout : 30 * HZ);

	q->tag_set = set;

	q->queue_flags |= QUEUE_FLAG_MQ_DEFAULT;
	if (set->nr_maps > HCTX_TYPE_POLL &&
	    set->map[HCTX_TYPE_POLL].nr_queues)
		blk_queue_flag_set(QUEUE_FLAG_POLL, q);

	q->sg_reserved_size = INT_MAX;

	INIT_DELAYED_WORK(&q->requeue_work, blk_mq_requeue_work);
	INIT_LIST_HEAD(&q->requeue_list);
	spin_lock_init(&q->requeue_lock);

	q->nr_requests = set->queue_depth;

	/*
	 * Default to classic polling
	 */
	q->poll_nsec = BLK_MQ_POLL_CLASSIC;

	blk_mq_init_cpu_queues(q, set->nr_hw_queues);
	blk_mq_add_queue_tag_set(set, q);
	blk_mq_map_swqueue(q);

	if (elevator_init)
		elevator_init_mq(q);

	return q;

err_hctxs:
	kfree(q->queue_hw_ctx);
	q->nr_hw_queues = 0;
	blk_mq_sysfs_deinit(q);
err_poll:
	blk_stat_free_callback(q->poll_cb);
	q->poll_cb = NULL;
err_exit:
	q->mq_ops = NULL;
	return ERR_PTR(-ENOMEM);
}
EXPORT_SYMBOL(blk_mq_init_allocated_queue);

/* tags can _not_ be used after returning from blk_mq_exit_queue */
void blk_mq_exit_queue(struct request_queue *q)
{
	struct blk_mq_tag_set *set = q->tag_set;

	/* Checks hctx->flags & BLK_MQ_F_TAG_QUEUE_SHARED. */
	blk_mq_exit_hw_queues(q, set, set->nr_hw_queues);
	/* May clear BLK_MQ_F_TAG_QUEUE_SHARED in hctx->flags. */
	blk_mq_del_queue_tag_set(q);
}

static int __blk_mq_alloc_rq_maps(struct blk_mq_tag_set *set)
{
	int i;

	for (i = 0; i < set->nr_hw_queues; i++) {
		if (!__blk_mq_alloc_map_and_request(set, i))
			goto out_unwind;
		cond_resched();
	}

	return 0;

out_unwind:
	while (--i >= 0)
		blk_mq_free_map_and_requests(set, i);

	return -ENOMEM;
}

/*
 * Allocate the request maps associated with this tag_set. Note that this
 * may reduce the depth asked for, if memory is tight. set->queue_depth
 * will be updated to reflect the allocated depth.
 */
static int blk_mq_alloc_map_and_requests(struct blk_mq_tag_set *set)
{
	unsigned int depth;
	int err;

	depth = set->queue_depth;
	do {
		err = __blk_mq_alloc_rq_maps(set);
		if (!err)
			break;

		set->queue_depth >>= 1;
		if (set->queue_depth < set->reserved_tags + BLK_MQ_TAG_MIN) {
			err = -ENOMEM;
			break;
		}
	} while (set->queue_depth);

	if (!set->queue_depth || err) {
		pr_err("blk-mq: failed to allocate request map\n");
		return -ENOMEM;
	}

	if (depth != set->queue_depth)
		pr_info("blk-mq: reduced tag depth (%u -> %u)\n",
						depth, set->queue_depth);

	return 0;
}

static int blk_mq_update_queue_map(struct blk_mq_tag_set *set)
{
	/*
	 * blk_mq_map_queues() and multiple .map_queues() implementations
	 * expect that set->map[HCTX_TYPE_DEFAULT].nr_queues is set to the
	 * number of hardware queues.
	 */
	if (set->nr_maps == 1)
		set->map[HCTX_TYPE_DEFAULT].nr_queues = set->nr_hw_queues;

	if (set->ops->map_queues && !is_kdump_kernel()) {
		int i;

		/*
		 * transport .map_queues is usually done in the following
		 * way:
		 *
		 * for (queue = 0; queue < set->nr_hw_queues; queue++) {
		 * 	mask = get_cpu_mask(queue)
		 * 	for_each_cpu(cpu, mask)
		 * 		set->map[x].mq_map[cpu] = queue;
		 * }
		 *
		 * When we need to remap, the table has to be cleared for
		 * killing stale mapping since one CPU may not be mapped
		 * to any hw queue.
		 */
		for (i = 0; i < set->nr_maps; i++)
			blk_mq_clear_mq_map(&set->map[i]);

		return set->ops->map_queues(set);
	} else {
		BUG_ON(set->nr_maps > 1);
		return blk_mq_map_queues(&set->map[HCTX_TYPE_DEFAULT]);
	}
}

static int blk_mq_realloc_tag_set_tags(struct blk_mq_tag_set *set,
				  int cur_nr_hw_queues, int new_nr_hw_queues)
{
	struct blk_mq_tags **new_tags;

	if (cur_nr_hw_queues >= new_nr_hw_queues)
		return 0;

	new_tags = kcalloc_node(new_nr_hw_queues, sizeof(struct blk_mq_tags *),
				GFP_KERNEL, set->numa_node);
	if (!new_tags)
		return -ENOMEM;

	if (set->tags)
		memcpy(new_tags, set->tags, cur_nr_hw_queues *
		       sizeof(*set->tags));
	kfree(set->tags);
	set->tags = new_tags;
	set->nr_hw_queues = new_nr_hw_queues;

	return 0;
}

static int blk_mq_alloc_tag_set_tags(struct blk_mq_tag_set *set,
				int new_nr_hw_queues)
{
	return blk_mq_realloc_tag_set_tags(set, 0, new_nr_hw_queues);
}

/*
 * Alloc a tag set to be associated with one or more request queues.
 * May fail with EINVAL for various error conditions. May adjust the
 * requested depth down, if it's too large. In that case, the set
 * value will be stored in set->queue_depth.
 */
int blk_mq_alloc_tag_set(struct blk_mq_tag_set *set)
{
	int i, ret;

	BUILD_BUG_ON(BLK_MQ_MAX_DEPTH > 1 << BLK_MQ_UNIQUE_TAG_BITS);

	if (!set->nr_hw_queues)
		return -EINVAL;
	if (!set->queue_depth)
		return -EINVAL;
	if (set->queue_depth < set->reserved_tags + BLK_MQ_TAG_MIN)
		return -EINVAL;

	if (!set->ops->queue_rq)
		return -EINVAL;

	if (!set->ops->get_budget ^ !set->ops->put_budget)
		return -EINVAL;

	if (set->queue_depth > BLK_MQ_MAX_DEPTH) {
		pr_info("blk-mq: reduced tag depth to %u\n",
			BLK_MQ_MAX_DEPTH);
		set->queue_depth = BLK_MQ_MAX_DEPTH;
	}

	if (!set->nr_maps)
		set->nr_maps = 1;
	else if (set->nr_maps > HCTX_MAX_TYPES)
		return -EINVAL;

	/*
	 * If a crashdump is active, then we are potentially in a very
	 * memory constrained environment. Limit us to 1 queue and
	 * 64 tags to prevent using too much memory.
	 */
	if (is_kdump_kernel()) {
		set->nr_hw_queues = 1;
		set->nr_maps = 1;
		set->queue_depth = min(64U, set->queue_depth);
	}
	/*
	 * There is no use for more h/w queues than cpus if we just have
	 * a single map
	 */
	if (set->nr_maps == 1 && set->nr_hw_queues > nr_cpu_ids)
		set->nr_hw_queues = nr_cpu_ids;

	if (blk_mq_alloc_tag_set_tags(set, set->nr_hw_queues) < 0)
		return -ENOMEM;

	ret = -ENOMEM;
	for (i = 0; i < set->nr_maps; i++) {
		set->map[i].mq_map = kcalloc_node(nr_cpu_ids,
						  sizeof(set->map[i].mq_map[0]),
						  GFP_KERNEL, set->numa_node);
		if (!set->map[i].mq_map)
			goto out_free_mq_map;
		set->map[i].nr_queues = is_kdump_kernel() ? 1 : set->nr_hw_queues;
	}

	ret = blk_mq_update_queue_map(set);
	if (ret)
		goto out_free_mq_map;

	ret = blk_mq_alloc_map_and_requests(set);
	if (ret)
		goto out_free_mq_map;

	if (blk_mq_is_sbitmap_shared(set->flags)) {
		atomic_set(&set->active_queues_shared_sbitmap, 0);

		if (blk_mq_init_shared_sbitmap(set, set->flags)) {
			ret = -ENOMEM;
			goto out_free_mq_rq_maps;
		}
	}

	mutex_init(&set->tag_list_lock);
	INIT_LIST_HEAD(&set->tag_list);

	return 0;

out_free_mq_rq_maps:
	for (i = 0; i < set->nr_hw_queues; i++)
		blk_mq_free_map_and_requests(set, i);
out_free_mq_map:
	for (i = 0; i < set->nr_maps; i++) {
		kfree(set->map[i].mq_map);
		set->map[i].mq_map = NULL;
	}
	kfree(set->tags);
	set->tags = NULL;
	return ret;
}
EXPORT_SYMBOL(blk_mq_alloc_tag_set);

void blk_mq_free_tag_set(struct blk_mq_tag_set *set)
{
	int i, j;

	for (i = 0; i < set->nr_hw_queues; i++)
		blk_mq_free_map_and_requests(set, i);

	if (blk_mq_is_sbitmap_shared(set->flags))
		blk_mq_exit_shared_sbitmap(set);

	for (j = 0; j < set->nr_maps; j++) {
		kfree(set->map[j].mq_map);
		set->map[j].mq_map = NULL;
	}

	kfree(set->tags);
	set->tags = NULL;
}
EXPORT_SYMBOL(blk_mq_free_tag_set);

int blk_mq_update_nr_requests(struct request_queue *q, unsigned int nr)
{
	struct blk_mq_tag_set *set = q->tag_set;
	struct blk_mq_hw_ctx *hctx;
	int i, ret;

	if (!set)
		return -EINVAL;

	if (q->nr_requests == nr)
		return 0;

	blk_mq_freeze_queue(q);
	blk_mq_quiesce_queue(q);

	ret = 0;
	queue_for_each_hw_ctx(q, hctx, i) {
		if (!hctx->tags)
			continue;
		/*
		 * If we're using an MQ scheduler, just update the scheduler
		 * queue depth. This is similar to what the old code would do.
		 */
		if (!hctx->sched_tags) {
			ret = blk_mq_tag_update_depth(hctx, &hctx->tags, nr,
							false);
			if (!ret && blk_mq_is_sbitmap_shared(set->flags))
				blk_mq_tag_resize_shared_sbitmap(set, nr);
		} else {
			ret = blk_mq_tag_update_depth(hctx, &hctx->sched_tags,
							nr, true);
		}
		if (ret)
			break;
		if (q->elevator && q->elevator->type->ops.depth_updated)
			q->elevator->type->ops.depth_updated(hctx);
	}

	if (!ret)
		q->nr_requests = nr;

	blk_mq_unquiesce_queue(q);
	blk_mq_unfreeze_queue(q);

	return ret;
}

/*
 * request_queue and elevator_type pair.
 * It is just used by __blk_mq_update_nr_hw_queues to cache
 * the elevator_type associated with a request_queue.
 */
struct blk_mq_qe_pair {
	struct list_head node;
	struct request_queue *q;
	struct elevator_type *type;
};

/*
 * Cache the elevator_type in qe pair list and switch the
 * io scheduler to 'none'
 */
static bool blk_mq_elv_switch_none(struct list_head *head,
		struct request_queue *q)
{
	struct blk_mq_qe_pair *qe;

	if (!q->elevator)
		return true;

	qe = kmalloc(sizeof(*qe), GFP_NOIO | __GFP_NOWARN | __GFP_NORETRY);
	if (!qe)
		return false;

	INIT_LIST_HEAD(&qe->node);
	qe->q = q;
	qe->type = q->elevator->type;
	list_add(&qe->node, head);

	mutex_lock(&q->sysfs_lock);
	/*
	 * After elevator_switch_mq, the previous elevator_queue will be
	 * released by elevator_release. The reference of the io scheduler
	 * module get by elevator_get will also be put. So we need to get
	 * a reference of the io scheduler module here to prevent it to be
	 * removed.
	 */
	__module_get(qe->type->elevator_owner);
	elevator_switch_mq(q, NULL);
	mutex_unlock(&q->sysfs_lock);

	return true;
}

static void blk_mq_elv_switch_back(struct list_head *head,
		struct request_queue *q)
{
	struct blk_mq_qe_pair *qe;
	struct elevator_type *t = NULL;

	list_for_each_entry(qe, head, node)
		if (qe->q == q) {
			t = qe->type;
			break;
		}

	if (!t)
		return;

	list_del(&qe->node);
	kfree(qe);

	mutex_lock(&q->sysfs_lock);
	elevator_switch_mq(q, t);
	mutex_unlock(&q->sysfs_lock);
}

static void __blk_mq_update_nr_hw_queues(struct blk_mq_tag_set *set,
							int nr_hw_queues)
{
	struct request_queue *q;
	LIST_HEAD(head);
	int prev_nr_hw_queues;

	lockdep_assert_held(&set->tag_list_lock);

	if (set->nr_maps == 1 && nr_hw_queues > nr_cpu_ids)
		nr_hw_queues = nr_cpu_ids;
	if (nr_hw_queues < 1)
		return;
	if (set->nr_maps == 1 && nr_hw_queues == set->nr_hw_queues)
		return;

	list_for_each_entry(q, &set->tag_list, tag_set_list)
		blk_mq_freeze_queue(q);
	/*
	 * Switch IO scheduler to 'none', cleaning up the data associated
	 * with the previous scheduler. We will switch back once we are done
	 * updating the new sw to hw queue mappings.
	 */
	list_for_each_entry(q, &set->tag_list, tag_set_list)
		if (!blk_mq_elv_switch_none(&head, q))
			goto switch_back;

	list_for_each_entry(q, &set->tag_list, tag_set_list) {
		blk_mq_debugfs_unregister_hctxs(q);
		blk_mq_sysfs_unregister(q);
	}

	prev_nr_hw_queues = set->nr_hw_queues;
	if (blk_mq_realloc_tag_set_tags(set, set->nr_hw_queues, nr_hw_queues) <
	    0)
		goto reregister;

	set->nr_hw_queues = nr_hw_queues;
fallback:
	blk_mq_update_queue_map(set);
	list_for_each_entry(q, &set->tag_list, tag_set_list) {
		blk_mq_realloc_hw_ctxs(set, q);
		if (q->nr_hw_queues != set->nr_hw_queues) {
			pr_warn("Increasing nr_hw_queues to %d fails, fallback to %d\n",
					nr_hw_queues, prev_nr_hw_queues);
			set->nr_hw_queues = prev_nr_hw_queues;
			blk_mq_map_queues(&set->map[HCTX_TYPE_DEFAULT]);
			goto fallback;
		}
		blk_mq_map_swqueue(q);
	}

reregister:
	list_for_each_entry(q, &set->tag_list, tag_set_list) {
		blk_mq_sysfs_register(q);
		blk_mq_debugfs_register_hctxs(q);
	}

switch_back:
	list_for_each_entry(q, &set->tag_list, tag_set_list)
		blk_mq_elv_switch_back(&head, q);

	list_for_each_entry(q, &set->tag_list, tag_set_list)
		blk_mq_unfreeze_queue(q);
}

void blk_mq_update_nr_hw_queues(struct blk_mq_tag_set *set, int nr_hw_queues)
{
	mutex_lock(&set->tag_list_lock);
	__blk_mq_update_nr_hw_queues(set, nr_hw_queues);
	mutex_unlock(&set->tag_list_lock);
}
EXPORT_SYMBOL_GPL(blk_mq_update_nr_hw_queues);

/* Enable polling stats and return whether they were already enabled. */
static bool blk_poll_stats_enable(struct request_queue *q)
{
	if (test_bit(QUEUE_FLAG_POLL_STATS, &q->queue_flags) ||
	    blk_queue_flag_test_and_set(QUEUE_FLAG_POLL_STATS, q))
		return true;
	blk_stat_add_callback(q, q->poll_cb);
	return false;
}

static void blk_mq_poll_stats_start(struct request_queue *q)
{
	/*
	 * We don't arm the callback if polling stats are not enabled or the
	 * callback is already active.
	 */
	if (!test_bit(QUEUE_FLAG_POLL_STATS, &q->queue_flags) ||
	    blk_stat_is_active(q->poll_cb))
		return;

	blk_stat_activate_msecs(q->poll_cb, 100);
}

static void blk_mq_poll_stats_fn(struct blk_stat_callback *cb)
{
	struct request_queue *q = cb->data;
	int bucket;

	for (bucket = 0; bucket < BLK_MQ_POLL_STATS_BKTS; bucket++) {
		if (cb->stat[bucket].nr_samples)
			q->poll_stat[bucket] = cb->stat[bucket];
	}
}

static unsigned long blk_mq_poll_nsecs(struct request_queue *q,
				       struct request *rq)
{
	unsigned long ret = 0;
	int bucket;

	/*
	 * If stats collection isn't on, don't sleep but turn it on for
	 * future users
	 */
	if (!blk_poll_stats_enable(q))
		return 0;

	/*
	 * As an optimistic guess, use half of the mean service time
	 * for this type of request. We can (and should) make this smarter.
	 * For instance, if the completion latencies are tight, we can
	 * get closer than just half the mean. This is especially
	 * important on devices where the completion latencies are longer
	 * than ~10 usec. We do use the stats for the relevant IO size
	 * if available which does lead to better estimates.
	 */
	bucket = blk_mq_poll_stats_bkt(rq);
	if (bucket < 0)
		return ret;

	if (q->poll_stat[bucket].nr_samples)
		ret = (q->poll_stat[bucket].mean + 1) / 2;

	return ret;
}

static bool blk_mq_poll_hybrid_sleep(struct request_queue *q,
				     struct request *rq)
{
	struct hrtimer_sleeper hs;
	enum hrtimer_mode mode;
	unsigned int nsecs;
	ktime_t kt;

	if (rq->rq_flags & RQF_MQ_POLL_SLEPT)
		return false;

	/*
	 * If we get here, hybrid polling is enabled. Hence poll_nsec can be:
	 *
	 *  0:	use half of prev avg
	 * >0:	use this specific value
	 */
	if (q->poll_nsec > 0)
		nsecs = q->poll_nsec;
	else
		nsecs = blk_mq_poll_nsecs(q, rq);

	if (!nsecs)
		return false;

	rq->rq_flags |= RQF_MQ_POLL_SLEPT;

	/*
	 * This will be replaced with the stats tracking code, using
	 * 'avg_completion_time / 2' as the pre-sleep target.
	 */
	kt = nsecs;

	mode = HRTIMER_MODE_REL;
	hrtimer_init_sleeper_on_stack(&hs, CLOCK_MONOTONIC, mode);
	hrtimer_set_expires(&hs.timer, kt);

	do {
		if (blk_mq_rq_state(rq) == MQ_RQ_COMPLETE)
			break;
		set_current_state(TASK_UNINTERRUPTIBLE);
		hrtimer_sleeper_start_expires(&hs, mode);
		if (hs.task)
			io_schedule();
		hrtimer_cancel(&hs.timer);
		mode = HRTIMER_MODE_ABS;
	} while (hs.task && !signal_pending(current));

	__set_current_state(TASK_RUNNING);
	destroy_hrtimer_on_stack(&hs.timer);
	return true;
}

static bool blk_mq_poll_hybrid(struct request_queue *q,
			       struct blk_mq_hw_ctx *hctx, blk_qc_t cookie)
{
	struct request *rq;

	if (q->poll_nsec == BLK_MQ_POLL_CLASSIC)
		return false;

	if (!blk_qc_t_is_internal(cookie))
		rq = blk_mq_tag_to_rq(hctx->tags, blk_qc_t_to_tag(cookie));
	else {
		rq = blk_mq_tag_to_rq(hctx->sched_tags, blk_qc_t_to_tag(cookie));
		/*
		 * With scheduling, if the request has completed, we'll
		 * get a NULL return here, as we clear the sched tag when
		 * that happens. The request still remains valid, like always,
		 * so we should be safe with just the NULL check.
		 */
		if (!rq)
			return false;
	}

	return blk_mq_poll_hybrid_sleep(q, rq);
}

/**
 * blk_poll - poll for IO completions
 * @q:  the queue
 * @cookie: cookie passed back at IO submission time
 * @spin: whether to spin for completions
 *
 * Description:
 *    Poll for completions on the passed in queue. Returns number of
 *    completed entries found. If @spin is true, then blk_poll will continue
 *    looping until at least one completion is found, unless the task is
 *    otherwise marked running (or we need to reschedule).
 */
int blk_poll(struct request_queue *q, blk_qc_t cookie, bool spin)
{
	struct blk_mq_hw_ctx *hctx;
	long state;

	if (!blk_qc_t_valid(cookie) ||
	    !test_bit(QUEUE_FLAG_POLL, &q->queue_flags))
		return 0;

	if (current->plug)
		blk_flush_plug_list(current->plug, false);

	hctx = q->queue_hw_ctx[blk_qc_t_to_queue_num(cookie)];

	/*
	 * If we sleep, have the caller restart the poll loop to reset
	 * the state. Like for the other success return cases, the
	 * caller is responsible for checking if the IO completed. If
	 * the IO isn't complete, we'll get called again and will go
	 * straight to the busy poll loop. If specified not to spin,
	 * we also should not sleep.
	 */
	if (spin && blk_mq_poll_hybrid(q, hctx, cookie))
		return 1;

	hctx->poll_considered++;

	state = current->state;
	do {
		int ret;

		hctx->poll_invoked++;

		ret = q->mq_ops->poll(hctx);
		if (ret > 0) {
			hctx->poll_success++;
			__set_current_state(TASK_RUNNING);
			return ret;
		}

		if (signal_pending_state(state, current))
			__set_current_state(TASK_RUNNING);

		if (current->state == TASK_RUNNING)
			return 1;
		if (ret < 0 || !spin)
			break;
		cpu_relax();
	} while (!need_resched());

	__set_current_state(TASK_RUNNING);
	return 0;
}
EXPORT_SYMBOL_GPL(blk_poll);

unsigned int blk_mq_rq_cpu(struct request *rq)
{
	return rq->mq_ctx->cpu;
}
EXPORT_SYMBOL(blk_mq_rq_cpu);

static int __init blk_mq_init(void)
{
	int i;

	for_each_possible_cpu(i)
		init_llist_head(&per_cpu(blk_cpu_done, i));
	open_softirq(BLOCK_SOFTIRQ, blk_done_softirq);

	cpuhp_setup_state_nocalls(CPUHP_BLOCK_SOFTIRQ_DEAD,
				  "block/softirq:dead", NULL,
				  blk_softirq_cpu_dead);
	cpuhp_setup_state_multi(CPUHP_BLK_MQ_DEAD, "block/mq:dead", NULL,
				blk_mq_hctx_notify_dead);
	cpuhp_setup_state_multi(CPUHP_AP_BLK_MQ_ONLINE, "block/mq:online",
				blk_mq_hctx_notify_online,
				blk_mq_hctx_notify_offline);
	return 0;
}
subsys_initcall(blk_mq_init);<|MERGE_RESOLUTION|>--- conflicted
+++ resolved
@@ -1316,17 +1316,10 @@
 		struct list_head *list)
 {
 	struct request *rq;
-<<<<<<< HEAD
 
 	list_for_each_entry(rq, list, queuelist) {
 		int budget_token = blk_mq_get_rq_budget_token(rq);
 
-=======
-
-	list_for_each_entry(rq, list, queuelist) {
-		int budget_token = blk_mq_get_rq_budget_token(rq);
-
->>>>>>> 3b7961a3
 		if (budget_token >= 0)
 			blk_mq_put_dispatch_budget(q, budget_token);
 	}
