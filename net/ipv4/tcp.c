/*
 * INET		An implementation of the TCP/IP protocol suite for the LINUX
 *		operating system.  INET is implemented using the  BSD Socket
 *		interface as the means of communication with the user level.
 *
 *		Implementation of the Transmission Control Protocol(TCP).
 *
 * Authors:	Ross Biro
 *		Fred N. van Kempen, <waltje@uWalt.NL.Mugnet.ORG>
 *		Mark Evans, <evansmp@uhura.aston.ac.uk>
 *		Corey Minyard <wf-rch!minyard@relay.EU.net>
 *		Florian La Roche, <flla@stud.uni-sb.de>
 *		Charles Hedrick, <hedrick@klinzhai.rutgers.edu>
 *		Linus Torvalds, <torvalds@cs.helsinki.fi>
 *		Alan Cox, <gw4pts@gw4pts.ampr.org>
 *		Matthew Dillon, <dillon@apollo.west.oic.com>
 *		Arnt Gulbrandsen, <agulbra@nvg.unit.no>
 *		Jorge Cwik, <jorge@laser.satlink.net>
 *
 * Fixes:
 *		Alan Cox	:	Numerous verify_area() calls
 *		Alan Cox	:	Set the ACK bit on a reset
 *		Alan Cox	:	Stopped it crashing if it closed while
 *					sk->inuse=1 and was trying to connect
 *					(tcp_err()).
 *		Alan Cox	:	All icmp error handling was broken
 *					pointers passed where wrong and the
 *					socket was looked up backwards. Nobody
 *					tested any icmp error code obviously.
 *		Alan Cox	:	tcp_err() now handled properly. It
 *					wakes people on errors. poll
 *					behaves and the icmp error race
 *					has gone by moving it into sock.c
 *		Alan Cox	:	tcp_send_reset() fixed to work for
 *					everything not just packets for
 *					unknown sockets.
 *		Alan Cox	:	tcp option processing.
 *		Alan Cox	:	Reset tweaked (still not 100%) [Had
 *					syn rule wrong]
 *		Herp Rosmanith  :	More reset fixes
 *		Alan Cox	:	No longer acks invalid rst frames.
 *					Acking any kind of RST is right out.
 *		Alan Cox	:	Sets an ignore me flag on an rst
 *					receive otherwise odd bits of prattle
 *					escape still
 *		Alan Cox	:	Fixed another acking RST frame bug.
 *					Should stop LAN workplace lockups.
 *		Alan Cox	: 	Some tidyups using the new skb list
 *					facilities
 *		Alan Cox	:	sk->keepopen now seems to work
 *		Alan Cox	:	Pulls options out correctly on accepts
 *		Alan Cox	:	Fixed assorted sk->rqueue->next errors
 *		Alan Cox	:	PSH doesn't end a TCP read. Switched a
 *					bit to skb ops.
 *		Alan Cox	:	Tidied tcp_data to avoid a potential
 *					nasty.
 *		Alan Cox	:	Added some better commenting, as the
 *					tcp is hard to follow
 *		Alan Cox	:	Removed incorrect check for 20 * psh
 *	Michael O'Reilly	:	ack < copied bug fix.
 *	Johannes Stille		:	Misc tcp fixes (not all in yet).
 *		Alan Cox	:	FIN with no memory -> CRASH
 *		Alan Cox	:	Added socket option proto entries.
 *					Also added awareness of them to accept.
 *		Alan Cox	:	Added TCP options (SOL_TCP)
 *		Alan Cox	:	Switched wakeup calls to callbacks,
 *					so the kernel can layer network
 *					sockets.
 *		Alan Cox	:	Use ip_tos/ip_ttl settings.
 *		Alan Cox	:	Handle FIN (more) properly (we hope).
 *		Alan Cox	:	RST frames sent on unsynchronised
 *					state ack error.
 *		Alan Cox	:	Put in missing check for SYN bit.
 *		Alan Cox	:	Added tcp_select_window() aka NET2E
 *					window non shrink trick.
 *		Alan Cox	:	Added a couple of small NET2E timer
 *					fixes
 *		Charles Hedrick :	TCP fixes
 *		Toomas Tamm	:	TCP window fixes
 *		Alan Cox	:	Small URG fix to rlogin ^C ack fight
 *		Charles Hedrick	:	Rewrote most of it to actually work
 *		Linus		:	Rewrote tcp_read() and URG handling
 *					completely
 *		Gerhard Koerting:	Fixed some missing timer handling
 *		Matthew Dillon  :	Reworked TCP machine states as per RFC
 *		Gerhard Koerting:	PC/TCP workarounds
 *		Adam Caldwell	:	Assorted timer/timing errors
 *		Matthew Dillon	:	Fixed another RST bug
 *		Alan Cox	:	Move to kernel side addressing changes.
 *		Alan Cox	:	Beginning work on TCP fastpathing
 *					(not yet usable)
 *		Arnt Gulbrandsen:	Turbocharged tcp_check() routine.
 *		Alan Cox	:	TCP fast path debugging
 *		Alan Cox	:	Window clamping
 *		Michael Riepe	:	Bug in tcp_check()
 *		Matt Dillon	:	More TCP improvements and RST bug fixes
 *		Matt Dillon	:	Yet more small nasties remove from the
 *					TCP code (Be very nice to this man if
 *					tcp finally works 100%) 8)
 *		Alan Cox	:	BSD accept semantics.
 *		Alan Cox	:	Reset on closedown bug.
 *	Peter De Schrijver	:	ENOTCONN check missing in tcp_sendto().
 *		Michael Pall	:	Handle poll() after URG properly in
 *					all cases.
 *		Michael Pall	:	Undo the last fix in tcp_read_urg()
 *					(multi URG PUSH broke rlogin).
 *		Michael Pall	:	Fix the multi URG PUSH problem in
 *					tcp_readable(), poll() after URG
 *					works now.
 *		Michael Pall	:	recv(...,MSG_OOB) never blocks in the
 *					BSD api.
 *		Alan Cox	:	Changed the semantics of sk->socket to
 *					fix a race and a signal problem with
 *					accept() and async I/O.
 *		Alan Cox	:	Relaxed the rules on tcp_sendto().
 *		Yury Shevchuk	:	Really fixed accept() blocking problem.
 *		Craig I. Hagan  :	Allow for BSD compatible TIME_WAIT for
 *					clients/servers which listen in on
 *					fixed ports.
 *		Alan Cox	:	Cleaned the above up and shrank it to
 *					a sensible code size.
 *		Alan Cox	:	Self connect lockup fix.
 *		Alan Cox	:	No connect to multicast.
 *		Ross Biro	:	Close unaccepted children on master
 *					socket close.
 *		Alan Cox	:	Reset tracing code.
 *		Alan Cox	:	Spurious resets on shutdown.
 *		Alan Cox	:	Giant 15 minute/60 second timer error
 *		Alan Cox	:	Small whoops in polling before an
 *					accept.
 *		Alan Cox	:	Kept the state trace facility since
 *					it's handy for debugging.
 *		Alan Cox	:	More reset handler fixes.
 *		Alan Cox	:	Started rewriting the code based on
 *					the RFC's for other useful protocol
 *					references see: Comer, KA9Q NOS, and
 *					for a reference on the difference
 *					between specifications and how BSD
 *					works see the 4.4lite source.
 *		A.N.Kuznetsov	:	Don't time wait on completion of tidy
 *					close.
 *		Linus Torvalds	:	Fin/Shutdown & copied_seq changes.
 *		Linus Torvalds	:	Fixed BSD port reuse to work first syn
 *		Alan Cox	:	Reimplemented timers as per the RFC
 *					and using multiple timers for sanity.
 *		Alan Cox	:	Small bug fixes, and a lot of new
 *					comments.
 *		Alan Cox	:	Fixed dual reader crash by locking
 *					the buffers (much like datagram.c)
 *		Alan Cox	:	Fixed stuck sockets in probe. A probe
 *					now gets fed up of retrying without
 *					(even a no space) answer.
 *		Alan Cox	:	Extracted closing code better
 *		Alan Cox	:	Fixed the closing state machine to
 *					resemble the RFC.
 *		Alan Cox	:	More 'per spec' fixes.
 *		Jorge Cwik	:	Even faster checksumming.
 *		Alan Cox	:	tcp_data() doesn't ack illegal PSH
 *					only frames. At least one pc tcp stack
 *					generates them.
 *		Alan Cox	:	Cache last socket.
 *		Alan Cox	:	Per route irtt.
 *		Matt Day	:	poll()->select() match BSD precisely on error
 *		Alan Cox	:	New buffers
 *		Marc Tamsky	:	Various sk->prot->retransmits and
 *					sk->retransmits misupdating fixed.
 *					Fixed tcp_write_timeout: stuck close,
 *					and TCP syn retries gets used now.
 *		Mark Yarvis	:	In tcp_read_wakeup(), don't send an
 *					ack if state is TCP_CLOSED.
 *		Alan Cox	:	Look up device on a retransmit - routes may
 *					change. Doesn't yet cope with MSS shrink right
 *					but it's a start!
 *		Marc Tamsky	:	Closing in closing fixes.
 *		Mike Shaver	:	RFC1122 verifications.
 *		Alan Cox	:	rcv_saddr errors.
 *		Alan Cox	:	Block double connect().
 *		Alan Cox	:	Small hooks for enSKIP.
 *		Alexey Kuznetsov:	Path MTU discovery.
 *		Alan Cox	:	Support soft errors.
 *		Alan Cox	:	Fix MTU discovery pathological case
 *					when the remote claims no mtu!
 *		Marc Tamsky	:	TCP_CLOSE fix.
 *		Colin (G3TNE)	:	Send a reset on syn ack replies in
 *					window but wrong (fixes NT lpd problems)
 *		Pedro Roque	:	Better TCP window handling, delayed ack.
 *		Joerg Reuter	:	No modification of locked buffers in
 *					tcp_do_retransmit()
 *		Eric Schenk	:	Changed receiver side silly window
 *					avoidance algorithm to BSD style
 *					algorithm. This doubles throughput
 *					against machines running Solaris,
 *					and seems to result in general
 *					improvement.
 *	Stefan Magdalinski	:	adjusted tcp_readable() to fix FIONREAD
 *	Willy Konynenberg	:	Transparent proxying support.
 *	Mike McLagan		:	Routing by source
 *		Keith Owens	:	Do proper merging with partial SKB's in
 *					tcp_do_sendmsg to avoid burstiness.
 *		Eric Schenk	:	Fix fast close down bug with
 *					shutdown() followed by close().
 *		Andi Kleen 	:	Make poll agree with SIGIO
 *	Salvatore Sanfilippo	:	Support SO_LINGER with linger == 1 and
 *					lingertime == 0 (RFC 793 ABORT Call)
 *	Hirokazu Takahashi	:	Use copy_from_user() instead of
 *					csum_and_copy_from_user() if possible.
 *
 *		This program is free software; you can redistribute it and/or
 *		modify it under the terms of the GNU General Public License
 *		as published by the Free Software Foundation; either version
 *		2 of the License, or(at your option) any later version.
 *
 * Description of States:
 *
 *	TCP_SYN_SENT		sent a connection request, waiting for ack
 *
 *	TCP_SYN_RECV		received a connection request, sent ack,
 *				waiting for final ack in three-way handshake.
 *
 *	TCP_ESTABLISHED		connection established
 *
 *	TCP_FIN_WAIT1		our side has shutdown, waiting to complete
 *				transmission of remaining buffered data
 *
 *	TCP_FIN_WAIT2		all buffered data sent, waiting for remote
 *				to shutdown
 *
 *	TCP_CLOSING		both sides have shutdown but we still have
 *				data we have to finish sending
 *
 *	TCP_TIME_WAIT		timeout to catch resent junk before entering
 *				closed, can only be entered from FIN_WAIT2
 *				or CLOSING.  Required because the other end
 *				may not have gotten our last ACK causing it
 *				to retransmit the data packet (which we ignore)
 *
 *	TCP_CLOSE_WAIT		remote side has shutdown and is waiting for
 *				us to finish writing our data and to shutdown
 *				(we have to close() to move on to LAST_ACK)
 *
 *	TCP_LAST_ACK		out side has shutdown after remote has
 *				shutdown.  There may still be data in our
 *				buffer that we have to finish sending
 *
 *	TCP_CLOSE		socket is finished
 */

#define pr_fmt(fmt) "TCP: " fmt

#include <linux/kernel.h>
#include <linux/module.h>
#include <linux/types.h>
#include <linux/fcntl.h>
#include <linux/poll.h>
#include <linux/init.h>
#include <linux/fs.h>
#include <linux/skbuff.h>
#include <linux/scatterlist.h>
#include <linux/splice.h>
#include <linux/net.h>
#include <linux/socket.h>
#include <linux/random.h>
#include <linux/bootmem.h>
#include <linux/highmem.h>
#include <linux/swap.h>
#include <linux/cache.h>
#include <linux/err.h>
#include <linux/crypto.h>
#include <linux/time.h>
#include <linux/slab.h>

#include <net/icmp.h>
#include <net/inet_common.h>
#include <net/tcp.h>
#include <net/xfrm.h>
#include <net/ip.h>
#include <net/netdma.h>
#include <net/sock.h>

#include <asm/uaccess.h>
#include <asm/ioctls.h>
#include <net/busy_poll.h>

int sysctl_tcp_fin_timeout __read_mostly = TCP_FIN_TIMEOUT;

int sysctl_tcp_min_tso_segs __read_mostly = 2;

struct percpu_counter tcp_orphan_count;
EXPORT_SYMBOL_GPL(tcp_orphan_count);

long sysctl_tcp_mem[3] __read_mostly;
int sysctl_tcp_wmem[3] __read_mostly;
int sysctl_tcp_rmem[3] __read_mostly;

EXPORT_SYMBOL(sysctl_tcp_mem);
EXPORT_SYMBOL(sysctl_tcp_rmem);
EXPORT_SYMBOL(sysctl_tcp_wmem);

atomic_long_t tcp_memory_allocated;	/* Current allocated memory. */
EXPORT_SYMBOL(tcp_memory_allocated);

/*
 * Current number of TCP sockets.
 */
struct percpu_counter tcp_sockets_allocated;
EXPORT_SYMBOL(tcp_sockets_allocated);

/*
 * TCP splice context
 */
struct tcp_splice_state {
	struct pipe_inode_info *pipe;
	size_t len;
	unsigned int flags;
};

/*
 * Pressure flag: try to collapse.
 * Technical note: it is used by multiple contexts non atomically.
 * All the __sk_mem_schedule() is of this nature: accounting
 * is strict, actions are advisory and have some latency.
 */
int tcp_memory_pressure __read_mostly;
EXPORT_SYMBOL(tcp_memory_pressure);

void tcp_enter_memory_pressure(struct sock *sk)
{
	if (!tcp_memory_pressure) {
		NET_INC_STATS(sock_net(sk), LINUX_MIB_TCPMEMORYPRESSURES);
		tcp_memory_pressure = 1;
	}
}
EXPORT_SYMBOL(tcp_enter_memory_pressure);

/* Convert seconds to retransmits based on initial and max timeout */
static u8 secs_to_retrans(int seconds, int timeout, int rto_max)
{
	u8 res = 0;

	if (seconds > 0) {
		int period = timeout;

		res = 1;
		while (seconds > period && res < 255) {
			res++;
			timeout <<= 1;
			if (timeout > rto_max)
				timeout = rto_max;
			period += timeout;
		}
	}
	return res;
}

/* Convert retransmits to seconds based on initial and max timeout */
static int retrans_to_secs(u8 retrans, int timeout, int rto_max)
{
	int period = 0;

	if (retrans > 0) {
		period = timeout;
		while (--retrans) {
			timeout <<= 1;
			if (timeout > rto_max)
				timeout = rto_max;
			period += timeout;
		}
	}
	return period;
}

/* Address-family independent initialization for a tcp_sock.
 *
 * NOTE: A lot of things set to zero explicitly by call to
 *       sk_alloc() so need not be done here.
 */
void tcp_init_sock(struct sock *sk)
{
	struct inet_connection_sock *icsk = inet_csk(sk);
	struct tcp_sock *tp = tcp_sk(sk);

	skb_queue_head_init(&tp->out_of_order_queue);
	tcp_init_xmit_timers(sk);
	tcp_prequeue_init(tp);
	INIT_LIST_HEAD(&tp->tsq_node);

	icsk->icsk_rto = TCP_TIMEOUT_INIT;
	tp->mdev = TCP_TIMEOUT_INIT;

	/* So many TCP implementations out there (incorrectly) count the
	 * initial SYN frame in their delayed-ACK and congestion control
	 * algorithms that we must have the following bandaid to talk
	 * efficiently to them.  -DaveM
	 */
	tp->snd_cwnd = TCP_INIT_CWND;

	/* See draft-stevens-tcpca-spec-01 for discussion of the
	 * initialization of these values.
	 */
	tp->snd_ssthresh = TCP_INFINITE_SSTHRESH;
	tp->snd_cwnd_clamp = ~0;
	tp->mss_cache = TCP_MSS_DEFAULT;

	tp->reordering = sysctl_tcp_reordering;
	tcp_enable_early_retrans(tp);
	icsk->icsk_ca_ops = &tcp_init_congestion_ops;

	tp->tsoffset = 0;

	sk->sk_state = TCP_CLOSE;

	sk->sk_write_space = sk_stream_write_space;
	sock_set_flag(sk, SOCK_USE_WRITE_QUEUE);

	icsk->icsk_sync_mss = tcp_sync_mss;

	sk->sk_sndbuf = sysctl_tcp_wmem[1];
	sk->sk_rcvbuf = sysctl_tcp_rmem[1];

	local_bh_disable();
	sock_update_memcg(sk);
	sk_sockets_allocated_inc(sk);
	local_bh_enable();
}
EXPORT_SYMBOL(tcp_init_sock);

/*
 *	Wait for a TCP event.
 *
 *	Note that we don't need to lock the socket, as the upper poll layers
 *	take care of normal races (between the test and the event) and we don't
 *	go look at any of the socket buffers directly.
 */
unsigned int tcp_poll(struct file *file, struct socket *sock, poll_table *wait)
{
	unsigned int mask;
	struct sock *sk = sock->sk;
	const struct tcp_sock *tp = tcp_sk(sk);

	sock_rps_record_flow(sk);

	sock_poll_wait(file, sk_sleep(sk), wait);
	if (sk->sk_state == TCP_LISTEN)
		return inet_csk_listen_poll(sk);

	/* Socket is not locked. We are protected from async events
	 * by poll logic and correct handling of state changes
	 * made by other threads is impossible in any case.
	 */

	mask = 0;

	/*
	 * POLLHUP is certainly not done right. But poll() doesn't
	 * have a notion of HUP in just one direction, and for a
	 * socket the read side is more interesting.
	 *
	 * Some poll() documentation says that POLLHUP is incompatible
	 * with the POLLOUT/POLLWR flags, so somebody should check this
	 * all. But careful, it tends to be safer to return too many
	 * bits than too few, and you can easily break real applications
	 * if you don't tell them that something has hung up!
	 *
	 * Check-me.
	 *
	 * Check number 1. POLLHUP is _UNMASKABLE_ event (see UNIX98 and
	 * our fs/select.c). It means that after we received EOF,
	 * poll always returns immediately, making impossible poll() on write()
	 * in state CLOSE_WAIT. One solution is evident --- to set POLLHUP
	 * if and only if shutdown has been made in both directions.
	 * Actually, it is interesting to look how Solaris and DUX
	 * solve this dilemma. I would prefer, if POLLHUP were maskable,
	 * then we could set it on SND_SHUTDOWN. BTW examples given
	 * in Stevens' books assume exactly this behaviour, it explains
	 * why POLLHUP is incompatible with POLLOUT.	--ANK
	 *
	 * NOTE. Check for TCP_CLOSE is added. The goal is to prevent
	 * blocking on fresh not-connected or disconnected socket. --ANK
	 */
	if (sk->sk_shutdown == SHUTDOWN_MASK || sk->sk_state == TCP_CLOSE)
		mask |= POLLHUP;
	if (sk->sk_shutdown & RCV_SHUTDOWN)
		mask |= POLLIN | POLLRDNORM | POLLRDHUP;

	/* Connected or passive Fast Open socket? */
	if (sk->sk_state != TCP_SYN_SENT &&
	    (sk->sk_state != TCP_SYN_RECV || tp->fastopen_rsk != NULL)) {
		int target = sock_rcvlowat(sk, 0, INT_MAX);

		if (tp->urg_seq == tp->copied_seq &&
		    !sock_flag(sk, SOCK_URGINLINE) &&
		    tp->urg_data)
			target++;

		/* Potential race condition. If read of tp below will
		 * escape above sk->sk_state, we can be illegally awaken
		 * in SYN_* states. */
		if (tp->rcv_nxt - tp->copied_seq >= target)
			mask |= POLLIN | POLLRDNORM;

		if (!(sk->sk_shutdown & SEND_SHUTDOWN)) {
			if (sk_stream_is_writeable(sk)) {
				mask |= POLLOUT | POLLWRNORM;
			} else {  /* send SIGIO later */
				set_bit(SOCK_ASYNC_NOSPACE,
					&sk->sk_socket->flags);
				set_bit(SOCK_NOSPACE, &sk->sk_socket->flags);

				/* Race breaker. If space is freed after
				 * wspace test but before the flags are set,
				 * IO signal will be lost.
				 */
				if (sk_stream_is_writeable(sk))
					mask |= POLLOUT | POLLWRNORM;
			}
		} else
			mask |= POLLOUT | POLLWRNORM;

		if (tp->urg_data & TCP_URG_VALID)
			mask |= POLLPRI;
	}
	/* This barrier is coupled with smp_wmb() in tcp_reset() */
	smp_rmb();
	if (sk->sk_err)
		mask |= POLLERR;

	return mask;
}
EXPORT_SYMBOL(tcp_poll);

int tcp_ioctl(struct sock *sk, int cmd, unsigned long arg)
{
	struct tcp_sock *tp = tcp_sk(sk);
	int answ;
	bool slow;

	switch (cmd) {
	case SIOCINQ:
		if (sk->sk_state == TCP_LISTEN)
			return -EINVAL;

		slow = lock_sock_fast(sk);
		if ((1 << sk->sk_state) & (TCPF_SYN_SENT | TCPF_SYN_RECV))
			answ = 0;
		else if (sock_flag(sk, SOCK_URGINLINE) ||
			 !tp->urg_data ||
			 before(tp->urg_seq, tp->copied_seq) ||
			 !before(tp->urg_seq, tp->rcv_nxt)) {

			answ = tp->rcv_nxt - tp->copied_seq;

			/* Subtract 1, if FIN was received */
			if (answ && sock_flag(sk, SOCK_DONE))
				answ--;
		} else
			answ = tp->urg_seq - tp->copied_seq;
		unlock_sock_fast(sk, slow);
		break;
	case SIOCATMARK:
		answ = tp->urg_data && tp->urg_seq == tp->copied_seq;
		break;
	case SIOCOUTQ:
		if (sk->sk_state == TCP_LISTEN)
			return -EINVAL;

		if ((1 << sk->sk_state) & (TCPF_SYN_SENT | TCPF_SYN_RECV))
			answ = 0;
		else
			answ = tp->write_seq - tp->snd_una;
		break;
	case SIOCOUTQNSD:
		if (sk->sk_state == TCP_LISTEN)
			return -EINVAL;

		if ((1 << sk->sk_state) & (TCPF_SYN_SENT | TCPF_SYN_RECV))
			answ = 0;
		else
			answ = tp->write_seq - tp->snd_nxt;
		break;
	default:
		return -ENOIOCTLCMD;
	}

	return put_user(answ, (int __user *)arg);
}
EXPORT_SYMBOL(tcp_ioctl);

static inline void tcp_mark_push(struct tcp_sock *tp, struct sk_buff *skb)
{
	TCP_SKB_CB(skb)->tcp_flags |= TCPHDR_PSH;
	tp->pushed_seq = tp->write_seq;
}

static inline bool forced_push(const struct tcp_sock *tp)
{
	return after(tp->write_seq, tp->pushed_seq + (tp->max_window >> 1));
}

static inline void skb_entail(struct sock *sk, struct sk_buff *skb)
{
	struct tcp_sock *tp = tcp_sk(sk);
	struct tcp_skb_cb *tcb = TCP_SKB_CB(skb);

	skb->csum    = 0;
	tcb->seq     = tcb->end_seq = tp->write_seq;
	tcb->tcp_flags = TCPHDR_ACK;
	tcb->sacked  = 0;
	skb_header_release(skb);
	tcp_add_write_queue_tail(sk, skb);
	sk->sk_wmem_queued += skb->truesize;
	sk_mem_charge(sk, skb->truesize);
	if (tp->nonagle & TCP_NAGLE_PUSH)
		tp->nonagle &= ~TCP_NAGLE_PUSH;
}

static inline void tcp_mark_urg(struct tcp_sock *tp, int flags)
{
	if (flags & MSG_OOB)
		tp->snd_up = tp->write_seq;
}

static inline void tcp_push(struct sock *sk, int flags, int mss_now,
			    int nonagle)
{
	if (tcp_send_head(sk)) {
		struct tcp_sock *tp = tcp_sk(sk);

		if (!(flags & MSG_MORE) || forced_push(tp))
			tcp_mark_push(tp, tcp_write_queue_tail(sk));

		tcp_mark_urg(tp, flags);
		__tcp_push_pending_frames(sk, mss_now,
					  (flags & MSG_MORE) ? TCP_NAGLE_CORK : nonagle);
	}
}

static int tcp_splice_data_recv(read_descriptor_t *rd_desc, struct sk_buff *skb,
				unsigned int offset, size_t len)
{
	struct tcp_splice_state *tss = rd_desc->arg.data;
	int ret;

	ret = skb_splice_bits(skb, offset, tss->pipe, min(rd_desc->count, len),
			      tss->flags);
	if (ret > 0)
		rd_desc->count -= ret;
	return ret;
}

static int __tcp_splice_read(struct sock *sk, struct tcp_splice_state *tss)
{
	/* Store TCP splice context information in read_descriptor_t. */
	read_descriptor_t rd_desc = {
		.arg.data = tss,
		.count	  = tss->len,
	};

	return tcp_read_sock(sk, &rd_desc, tcp_splice_data_recv);
}

/**
 *  tcp_splice_read - splice data from TCP socket to a pipe
 * @sock:	socket to splice from
 * @ppos:	position (not valid)
 * @pipe:	pipe to splice to
 * @len:	number of bytes to splice
 * @flags:	splice modifier flags
 *
 * Description:
 *    Will read pages from given socket and fill them into a pipe.
 *
 **/
ssize_t tcp_splice_read(struct socket *sock, loff_t *ppos,
			struct pipe_inode_info *pipe, size_t len,
			unsigned int flags)
{
	struct sock *sk = sock->sk;
	struct tcp_splice_state tss = {
		.pipe = pipe,
		.len = len,
		.flags = flags,
	};
	long timeo;
	ssize_t spliced;
	int ret;

	sock_rps_record_flow(sk);
	/*
	 * We can't seek on a socket input
	 */
	if (unlikely(*ppos))
		return -ESPIPE;

	ret = spliced = 0;

	lock_sock(sk);

	timeo = sock_rcvtimeo(sk, sock->file->f_flags & O_NONBLOCK);
	while (tss.len) {
		ret = __tcp_splice_read(sk, &tss);
		if (ret < 0)
			break;
		else if (!ret) {
			if (spliced)
				break;
			if (sock_flag(sk, SOCK_DONE))
				break;
			if (sk->sk_err) {
				ret = sock_error(sk);
				break;
			}
			if (sk->sk_shutdown & RCV_SHUTDOWN)
				break;
			if (sk->sk_state == TCP_CLOSE) {
				/*
				 * This occurs when user tries to read
				 * from never connected socket.
				 */
				if (!sock_flag(sk, SOCK_DONE))
					ret = -ENOTCONN;
				break;
			}
			if (!timeo) {
				ret = -EAGAIN;
				break;
			}
			sk_wait_data(sk, &timeo);
			if (signal_pending(current)) {
				ret = sock_intr_errno(timeo);
				break;
			}
			continue;
		}
		tss.len -= ret;
		spliced += ret;

		if (!timeo)
			break;
		release_sock(sk);
		lock_sock(sk);

		if (sk->sk_err || sk->sk_state == TCP_CLOSE ||
		    (sk->sk_shutdown & RCV_SHUTDOWN) ||
		    signal_pending(current))
			break;
	}

	release_sock(sk);

	if (spliced)
		return spliced;

	return ret;
}
EXPORT_SYMBOL(tcp_splice_read);

struct sk_buff *sk_stream_alloc_skb(struct sock *sk, int size, gfp_t gfp)
{
	struct sk_buff *skb;

	/* The TCP header must be at least 32-bit aligned.  */
	size = ALIGN(size, 4);

	skb = alloc_skb_fclone(size + sk->sk_prot->max_header, gfp);
	if (skb) {
		if (sk_wmem_schedule(sk, skb->truesize)) {
			skb_reserve(skb, sk->sk_prot->max_header);
			/*
			 * Make sure that we have exactly size bytes
			 * available to the caller, no more, no less.
			 */
			skb->reserved_tailroom = skb->end - skb->tail - size;
			return skb;
		}
		__kfree_skb(skb);
	} else {
		sk->sk_prot->enter_memory_pressure(sk);
		sk_stream_moderate_sndbuf(sk);
	}
	return NULL;
}

static unsigned int tcp_xmit_size_goal(struct sock *sk, u32 mss_now,
				       int large_allowed)
{
	struct tcp_sock *tp = tcp_sk(sk);
	u32 xmit_size_goal, old_size_goal;

	xmit_size_goal = mss_now;

	if (large_allowed && sk_can_gso(sk)) {
		u32 gso_size, hlen;

		/* Maybe we should/could use sk->sk_prot->max_header here ? */
		hlen = inet_csk(sk)->icsk_af_ops->net_header_len +
		       inet_csk(sk)->icsk_ext_hdr_len +
		       tp->tcp_header_len;
<<<<<<< HEAD

		/* Goal is to send at least one packet per ms,
		 * not one big TSO packet every 100 ms.
		 * This preserves ACK clocking and is consistent
		 * with tcp_tso_should_defer() heuristic.
		 */
		gso_size = sk->sk_pacing_rate / (2 * MSEC_PER_SEC);
		gso_size = max_t(u32, gso_size,
				 sysctl_tcp_min_tso_segs * mss_now);

		xmit_size_goal = min_t(u32, gso_size,
				       sk->sk_gso_max_size - 1 - hlen);

		/* TSQ : try to have at least two segments in flight
		 * (one in NIC TX ring, another in Qdisc)
		 */
		xmit_size_goal = min_t(u32, xmit_size_goal,
				       sysctl_tcp_limit_output_bytes >> 1);
=======

		/* Goal is to send at least one packet per ms,
		 * not one big TSO packet every 100 ms.
		 * This preserves ACK clocking and is consistent
		 * with tcp_tso_should_defer() heuristic.
		 */
		gso_size = sk->sk_pacing_rate / (2 * MSEC_PER_SEC);
		gso_size = max_t(u32, gso_size,
				 sysctl_tcp_min_tso_segs * mss_now);

		xmit_size_goal = min_t(u32, gso_size,
				       sk->sk_gso_max_size - 1 - hlen);
>>>>>>> d8ec26d7

		xmit_size_goal = tcp_bound_to_half_wnd(tp, xmit_size_goal);

		/* We try hard to avoid divides here */
		old_size_goal = tp->xmit_size_goal_segs * mss_now;

		if (likely(old_size_goal <= xmit_size_goal &&
			   old_size_goal + mss_now > xmit_size_goal)) {
			xmit_size_goal = old_size_goal;
		} else {
			tp->xmit_size_goal_segs =
				min_t(u16, xmit_size_goal / mss_now,
				      sk->sk_gso_max_segs);
			xmit_size_goal = tp->xmit_size_goal_segs * mss_now;
		}
	}

	return max(xmit_size_goal, mss_now);
}

static int tcp_send_mss(struct sock *sk, int *size_goal, int flags)
{
	int mss_now;

	mss_now = tcp_current_mss(sk);
	*size_goal = tcp_xmit_size_goal(sk, mss_now, !(flags & MSG_OOB));

	return mss_now;
}

static ssize_t do_tcp_sendpages(struct sock *sk, struct page *page, int offset,
				size_t size, int flags)
{
	struct tcp_sock *tp = tcp_sk(sk);
	int mss_now, size_goal;
	int err;
	ssize_t copied;
	long timeo = sock_sndtimeo(sk, flags & MSG_DONTWAIT);

	/* Wait for a connection to finish. One exception is TCP Fast Open
	 * (passive side) where data is allowed to be sent before a connection
	 * is fully established.
	 */
	if (((1 << sk->sk_state) & ~(TCPF_ESTABLISHED | TCPF_CLOSE_WAIT)) &&
	    !tcp_passive_fastopen(sk)) {
		if ((err = sk_stream_wait_connect(sk, &timeo)) != 0)
			goto out_err;
	}

	clear_bit(SOCK_ASYNC_NOSPACE, &sk->sk_socket->flags);

	mss_now = tcp_send_mss(sk, &size_goal, flags);
	copied = 0;

	err = -EPIPE;
	if (sk->sk_err || (sk->sk_shutdown & SEND_SHUTDOWN))
		goto out_err;

	while (size > 0) {
		struct sk_buff *skb = tcp_write_queue_tail(sk);
		int copy, i;
		bool can_coalesce;

		if (!tcp_send_head(sk) || (copy = size_goal - skb->len) <= 0) {
new_segment:
			if (!sk_stream_memory_free(sk))
				goto wait_for_sndbuf;

			skb = sk_stream_alloc_skb(sk, 0, sk->sk_allocation);
			if (!skb)
				goto wait_for_memory;

			skb_entail(sk, skb);
			copy = size_goal;
		}

		if (copy > size)
			copy = size;

		i = skb_shinfo(skb)->nr_frags;
		can_coalesce = skb_can_coalesce(skb, i, page, offset);
		if (!can_coalesce && i >= MAX_SKB_FRAGS) {
			tcp_mark_push(tp, skb);
			goto new_segment;
		}
		if (!sk_wmem_schedule(sk, copy))
			goto wait_for_memory;

		if (can_coalesce) {
			skb_frag_size_add(&skb_shinfo(skb)->frags[i - 1], copy);
		} else {
			get_page(page);
			skb_fill_page_desc(skb, i, page, offset, copy);
		}
		skb_shinfo(skb)->tx_flags |= SKBTX_SHARED_FRAG;

		skb->len += copy;
		skb->data_len += copy;
		skb->truesize += copy;
		sk->sk_wmem_queued += copy;
		sk_mem_charge(sk, copy);
		skb->ip_summed = CHECKSUM_PARTIAL;
		tp->write_seq += copy;
		TCP_SKB_CB(skb)->end_seq += copy;
		skb_shinfo(skb)->gso_segs = 0;

		if (!copied)
			TCP_SKB_CB(skb)->tcp_flags &= ~TCPHDR_PSH;

		copied += copy;
		offset += copy;
		if (!(size -= copy))
			goto out;

		if (skb->len < size_goal || (flags & MSG_OOB))
			continue;

		if (forced_push(tp)) {
			tcp_mark_push(tp, skb);
			__tcp_push_pending_frames(sk, mss_now, TCP_NAGLE_PUSH);
		} else if (skb == tcp_send_head(sk))
			tcp_push_one(sk, mss_now);
		continue;

wait_for_sndbuf:
		set_bit(SOCK_NOSPACE, &sk->sk_socket->flags);
wait_for_memory:
		tcp_push(sk, flags & ~MSG_MORE, mss_now, TCP_NAGLE_PUSH);

		if ((err = sk_stream_wait_memory(sk, &timeo)) != 0)
			goto do_error;

		mss_now = tcp_send_mss(sk, &size_goal, flags);
	}

out:
	if (copied && !(flags & MSG_SENDPAGE_NOTLAST))
		tcp_push(sk, flags, mss_now, tp->nonagle);
	return copied;

do_error:
	if (copied)
		goto out;
out_err:
	return sk_stream_error(sk, flags, err);
}

int tcp_sendpage(struct sock *sk, struct page *page, int offset,
		 size_t size, int flags)
{
	ssize_t res;

	if (!(sk->sk_route_caps & NETIF_F_SG) ||
	    !(sk->sk_route_caps & NETIF_F_ALL_CSUM))
		return sock_no_sendpage(sk->sk_socket, page, offset, size,
					flags);

	lock_sock(sk);
	res = do_tcp_sendpages(sk, page, offset, size, flags);
	release_sock(sk);
	return res;
}
EXPORT_SYMBOL(tcp_sendpage);

static inline int select_size(const struct sock *sk, bool sg)
{
	const struct tcp_sock *tp = tcp_sk(sk);
	int tmp = tp->mss_cache;

	if (sg) {
		if (sk_can_gso(sk)) {
			/* Small frames wont use a full page:
			 * Payload will immediately follow tcp header.
			 */
			tmp = SKB_WITH_OVERHEAD(2048 - MAX_TCP_HEADER);
		} else {
			int pgbreak = SKB_MAX_HEAD(MAX_TCP_HEADER);

			if (tmp >= pgbreak &&
			    tmp <= pgbreak + (MAX_SKB_FRAGS - 1) * PAGE_SIZE)
				tmp = pgbreak;
		}
	}

	return tmp;
}

void tcp_free_fastopen_req(struct tcp_sock *tp)
{
	if (tp->fastopen_req != NULL) {
		kfree(tp->fastopen_req);
		tp->fastopen_req = NULL;
	}
}

static int tcp_sendmsg_fastopen(struct sock *sk, struct msghdr *msg, int *size)
{
	struct tcp_sock *tp = tcp_sk(sk);
	int err, flags;

	if (!(sysctl_tcp_fastopen & TFO_CLIENT_ENABLE))
		return -EOPNOTSUPP;
	if (tp->fastopen_req != NULL)
		return -EALREADY; /* Another Fast Open is in progress */

	tp->fastopen_req = kzalloc(sizeof(struct tcp_fastopen_request),
				   sk->sk_allocation);
	if (unlikely(tp->fastopen_req == NULL))
		return -ENOBUFS;
	tp->fastopen_req->data = msg;

	flags = (msg->msg_flags & MSG_DONTWAIT) ? O_NONBLOCK : 0;
	err = __inet_stream_connect(sk->sk_socket, msg->msg_name,
				    msg->msg_namelen, flags);
	*size = tp->fastopen_req->copied;
	tcp_free_fastopen_req(tp);
	return err;
}

int tcp_sendmsg(struct kiocb *iocb, struct sock *sk, struct msghdr *msg,
		size_t size)
{
	struct iovec *iov;
	struct tcp_sock *tp = tcp_sk(sk);
	struct sk_buff *skb;
	int iovlen, flags, err, copied = 0;
	int mss_now = 0, size_goal, copied_syn = 0, offset = 0;
	bool sg;
	long timeo;

	lock_sock(sk);

	flags = msg->msg_flags;
	if (flags & MSG_FASTOPEN) {
		err = tcp_sendmsg_fastopen(sk, msg, &copied_syn);
		if (err == -EINPROGRESS && copied_syn > 0)
			goto out;
		else if (err)
			goto out_err;
		offset = copied_syn;
	}

	timeo = sock_sndtimeo(sk, flags & MSG_DONTWAIT);

	/* Wait for a connection to finish. One exception is TCP Fast Open
	 * (passive side) where data is allowed to be sent before a connection
	 * is fully established.
	 */
	if (((1 << sk->sk_state) & ~(TCPF_ESTABLISHED | TCPF_CLOSE_WAIT)) &&
	    !tcp_passive_fastopen(sk)) {
		if ((err = sk_stream_wait_connect(sk, &timeo)) != 0)
			goto do_error;
	}

	if (unlikely(tp->repair)) {
		if (tp->repair_queue == TCP_RECV_QUEUE) {
			copied = tcp_send_rcvq(sk, msg, size);
			goto out;
		}

		err = -EINVAL;
		if (tp->repair_queue == TCP_NO_QUEUE)
			goto out_err;

		/* 'common' sending to sendq */
	}

	/* This should be in poll */
	clear_bit(SOCK_ASYNC_NOSPACE, &sk->sk_socket->flags);

	mss_now = tcp_send_mss(sk, &size_goal, flags);

	/* Ok commence sending. */
	iovlen = msg->msg_iovlen;
	iov = msg->msg_iov;
	copied = 0;

	err = -EPIPE;
	if (sk->sk_err || (sk->sk_shutdown & SEND_SHUTDOWN))
		goto out_err;

	sg = !!(sk->sk_route_caps & NETIF_F_SG);

	while (--iovlen >= 0) {
		size_t seglen = iov->iov_len;
		unsigned char __user *from = iov->iov_base;

		iov++;
		if (unlikely(offset > 0)) {  /* Skip bytes copied in SYN */
			if (offset >= seglen) {
				offset -= seglen;
				continue;
			}
			seglen -= offset;
			from += offset;
			offset = 0;
		}

		while (seglen > 0) {
			int copy = 0;
			int max = size_goal;

			skb = tcp_write_queue_tail(sk);
			if (tcp_send_head(sk)) {
				if (skb->ip_summed == CHECKSUM_NONE)
					max = mss_now;
				copy = max - skb->len;
			}

			if (copy <= 0) {
new_segment:
				/* Allocate new segment. If the interface is SG,
				 * allocate skb fitting to single page.
				 */
				if (!sk_stream_memory_free(sk))
					goto wait_for_sndbuf;

				skb = sk_stream_alloc_skb(sk,
							  select_size(sk, sg),
							  sk->sk_allocation);
				if (!skb)
					goto wait_for_memory;

				/*
				 * All packets are restored as if they have
				 * already been sent.
				 */
				if (tp->repair)
					TCP_SKB_CB(skb)->when = tcp_time_stamp;

				/*
				 * Check whether we can use HW checksum.
				 */
				if (sk->sk_route_caps & NETIF_F_ALL_CSUM)
					skb->ip_summed = CHECKSUM_PARTIAL;

				skb_entail(sk, skb);
				copy = size_goal;
				max = size_goal;
			}

			/* Try to append data to the end of skb. */
			if (copy > seglen)
				copy = seglen;

			/* Where to copy to? */
			if (skb_availroom(skb) > 0) {
				/* We have some space in skb head. Superb! */
				copy = min_t(int, copy, skb_availroom(skb));
				err = skb_add_data_nocache(sk, skb, from, copy);
				if (err)
					goto do_fault;
			} else {
				bool merge = true;
				int i = skb_shinfo(skb)->nr_frags;
				struct page_frag *pfrag = sk_page_frag(sk);

				if (!sk_page_frag_refill(sk, pfrag))
					goto wait_for_memory;

				if (!skb_can_coalesce(skb, i, pfrag->page,
						      pfrag->offset)) {
					if (i == MAX_SKB_FRAGS || !sg) {
						tcp_mark_push(tp, skb);
						goto new_segment;
					}
					merge = false;
				}

				copy = min_t(int, copy, pfrag->size - pfrag->offset);

				if (!sk_wmem_schedule(sk, copy))
					goto wait_for_memory;

				err = skb_copy_to_page_nocache(sk, from, skb,
							       pfrag->page,
							       pfrag->offset,
							       copy);
				if (err)
					goto do_error;

				/* Update the skb. */
				if (merge) {
					skb_frag_size_add(&skb_shinfo(skb)->frags[i - 1], copy);
				} else {
					skb_fill_page_desc(skb, i, pfrag->page,
							   pfrag->offset, copy);
					get_page(pfrag->page);
				}
				pfrag->offset += copy;
			}

			if (!copied)
				TCP_SKB_CB(skb)->tcp_flags &= ~TCPHDR_PSH;

			tp->write_seq += copy;
			TCP_SKB_CB(skb)->end_seq += copy;
			skb_shinfo(skb)->gso_segs = 0;

			from += copy;
			copied += copy;
			if ((seglen -= copy) == 0 && iovlen == 0)
				goto out;

			if (skb->len < max || (flags & MSG_OOB) || unlikely(tp->repair))
				continue;

			if (forced_push(tp)) {
				tcp_mark_push(tp, skb);
				__tcp_push_pending_frames(sk, mss_now, TCP_NAGLE_PUSH);
			} else if (skb == tcp_send_head(sk))
				tcp_push_one(sk, mss_now);
			continue;

wait_for_sndbuf:
			set_bit(SOCK_NOSPACE, &sk->sk_socket->flags);
wait_for_memory:
			if (copied)
				tcp_push(sk, flags & ~MSG_MORE, mss_now, TCP_NAGLE_PUSH);

			if ((err = sk_stream_wait_memory(sk, &timeo)) != 0)
				goto do_error;

			mss_now = tcp_send_mss(sk, &size_goal, flags);
		}
	}

out:
	if (copied)
		tcp_push(sk, flags, mss_now, tp->nonagle);
	release_sock(sk);
	return copied + copied_syn;

do_fault:
	if (!skb->len) {
		tcp_unlink_write_queue(skb, sk);
		/* It is the one place in all of TCP, except connection
		 * reset, where we can be unlinking the send_head.
		 */
		tcp_check_send_head(sk, skb);
		sk_wmem_free_skb(sk, skb);
	}

do_error:
	if (copied + copied_syn)
		goto out;
out_err:
	err = sk_stream_error(sk, flags, err);
	release_sock(sk);
	return err;
}
EXPORT_SYMBOL(tcp_sendmsg);

/*
 *	Handle reading urgent data. BSD has very simple semantics for
 *	this, no blocking and very strange errors 8)
 */

static int tcp_recv_urg(struct sock *sk, struct msghdr *msg, int len, int flags)
{
	struct tcp_sock *tp = tcp_sk(sk);

	/* No URG data to read. */
	if (sock_flag(sk, SOCK_URGINLINE) || !tp->urg_data ||
	    tp->urg_data == TCP_URG_READ)
		return -EINVAL;	/* Yes this is right ! */

	if (sk->sk_state == TCP_CLOSE && !sock_flag(sk, SOCK_DONE))
		return -ENOTCONN;

	if (tp->urg_data & TCP_URG_VALID) {
		int err = 0;
		char c = tp->urg_data;

		if (!(flags & MSG_PEEK))
			tp->urg_data = TCP_URG_READ;

		/* Read urgent data. */
		msg->msg_flags |= MSG_OOB;

		if (len > 0) {
			if (!(flags & MSG_TRUNC))
				err = memcpy_toiovec(msg->msg_iov, &c, 1);
			len = 1;
		} else
			msg->msg_flags |= MSG_TRUNC;

		return err ? -EFAULT : len;
	}

	if (sk->sk_state == TCP_CLOSE || (sk->sk_shutdown & RCV_SHUTDOWN))
		return 0;

	/* Fixed the recv(..., MSG_OOB) behaviour.  BSD docs and
	 * the available implementations agree in this case:
	 * this call should never block, independent of the
	 * blocking state of the socket.
	 * Mike <pall@rz.uni-karlsruhe.de>
	 */
	return -EAGAIN;
}

static int tcp_peek_sndq(struct sock *sk, struct msghdr *msg, int len)
{
	struct sk_buff *skb;
	int copied = 0, err = 0;

	/* XXX -- need to support SO_PEEK_OFF */

	skb_queue_walk(&sk->sk_write_queue, skb) {
		err = skb_copy_datagram_iovec(skb, 0, msg->msg_iov, skb->len);
		if (err)
			break;

		copied += skb->len;
	}

	return err ?: copied;
}

/* Clean up the receive buffer for full frames taken by the user,
 * then send an ACK if necessary.  COPIED is the number of bytes
 * tcp_recvmsg has given to the user so far, it speeds up the
 * calculation of whether or not we must ACK for the sake of
 * a window update.
 */
void tcp_cleanup_rbuf(struct sock *sk, int copied)
{
	struct tcp_sock *tp = tcp_sk(sk);
	bool time_to_ack = false;

	struct sk_buff *skb = skb_peek(&sk->sk_receive_queue);

	WARN(skb && !before(tp->copied_seq, TCP_SKB_CB(skb)->end_seq),
	     "cleanup rbuf bug: copied %X seq %X rcvnxt %X\n",
	     tp->copied_seq, TCP_SKB_CB(skb)->end_seq, tp->rcv_nxt);

	if (inet_csk_ack_scheduled(sk)) {
		const struct inet_connection_sock *icsk = inet_csk(sk);
		   /* Delayed ACKs frequently hit locked sockets during bulk
		    * receive. */
		if (icsk->icsk_ack.blocked ||
		    /* Once-per-two-segments ACK was not sent by tcp_input.c */
		    tp->rcv_nxt - tp->rcv_wup > icsk->icsk_ack.rcv_mss ||
		    /*
		     * If this read emptied read buffer, we send ACK, if
		     * connection is not bidirectional, user drained
		     * receive buffer and there was a small segment
		     * in queue.
		     */
		    (copied > 0 &&
		     ((icsk->icsk_ack.pending & ICSK_ACK_PUSHED2) ||
		      ((icsk->icsk_ack.pending & ICSK_ACK_PUSHED) &&
		       !icsk->icsk_ack.pingpong)) &&
		      !atomic_read(&sk->sk_rmem_alloc)))
			time_to_ack = true;
	}

	/* We send an ACK if we can now advertise a non-zero window
	 * which has been raised "significantly".
	 *
	 * Even if window raised up to infinity, do not send window open ACK
	 * in states, where we will not receive more. It is useless.
	 */
	if (copied > 0 && !time_to_ack && !(sk->sk_shutdown & RCV_SHUTDOWN)) {
		__u32 rcv_window_now = tcp_receive_window(tp);

		/* Optimize, __tcp_select_window() is not cheap. */
		if (2*rcv_window_now <= tp->window_clamp) {
			__u32 new_window = __tcp_select_window(sk);

			/* Send ACK now, if this read freed lots of space
			 * in our buffer. Certainly, new_window is new window.
			 * We can advertise it now, if it is not less than current one.
			 * "Lots" means "at least twice" here.
			 */
			if (new_window && new_window >= 2 * rcv_window_now)
				time_to_ack = true;
		}
	}
	if (time_to_ack)
		tcp_send_ack(sk);
}

static void tcp_prequeue_process(struct sock *sk)
{
	struct sk_buff *skb;
	struct tcp_sock *tp = tcp_sk(sk);

	NET_INC_STATS_USER(sock_net(sk), LINUX_MIB_TCPPREQUEUED);

	/* RX process wants to run with disabled BHs, though it is not
	 * necessary */
	local_bh_disable();
	while ((skb = __skb_dequeue(&tp->ucopy.prequeue)) != NULL)
		sk_backlog_rcv(sk, skb);
	local_bh_enable();

	/* Clear memory counter. */
	tp->ucopy.memory = 0;
}

#ifdef CONFIG_NET_DMA
static void tcp_service_net_dma(struct sock *sk, bool wait)
{
	dma_cookie_t done, used;
	dma_cookie_t last_issued;
	struct tcp_sock *tp = tcp_sk(sk);

	if (!tp->ucopy.dma_chan)
		return;

	last_issued = tp->ucopy.dma_cookie;
	dma_async_issue_pending(tp->ucopy.dma_chan);

	do {
		if (dma_async_is_tx_complete(tp->ucopy.dma_chan,
					      last_issued, &done,
					      &used) == DMA_COMPLETE) {
			/* Safe to free early-copied skbs now */
			__skb_queue_purge(&sk->sk_async_wait_queue);
			break;
		} else {
			struct sk_buff *skb;
			while ((skb = skb_peek(&sk->sk_async_wait_queue)) &&
			       (dma_async_is_complete(skb->dma_cookie, done,
						      used) == DMA_COMPLETE)) {
				__skb_dequeue(&sk->sk_async_wait_queue);
				kfree_skb(skb);
			}
		}
	} while (wait);
}
#endif

static struct sk_buff *tcp_recv_skb(struct sock *sk, u32 seq, u32 *off)
{
	struct sk_buff *skb;
	u32 offset;

	while ((skb = skb_peek(&sk->sk_receive_queue)) != NULL) {
		offset = seq - TCP_SKB_CB(skb)->seq;
		if (tcp_hdr(skb)->syn)
			offset--;
		if (offset < skb->len || tcp_hdr(skb)->fin) {
			*off = offset;
			return skb;
		}
		/* This looks weird, but this can happen if TCP collapsing
		 * splitted a fat GRO packet, while we released socket lock
		 * in skb_splice_bits()
		 */
		sk_eat_skb(sk, skb, false);
	}
	return NULL;
}

/*
 * This routine provides an alternative to tcp_recvmsg() for routines
 * that would like to handle copying from skbuffs directly in 'sendfile'
 * fashion.
 * Note:
 *	- It is assumed that the socket was locked by the caller.
 *	- The routine does not block.
 *	- At present, there is no support for reading OOB data
 *	  or for 'peeking' the socket using this routine
 *	  (although both would be easy to implement).
 */
int tcp_read_sock(struct sock *sk, read_descriptor_t *desc,
		  sk_read_actor_t recv_actor)
{
	struct sk_buff *skb;
	struct tcp_sock *tp = tcp_sk(sk);
	u32 seq = tp->copied_seq;
	u32 offset;
	int copied = 0;

	if (sk->sk_state == TCP_LISTEN)
		return -ENOTCONN;
	while ((skb = tcp_recv_skb(sk, seq, &offset)) != NULL) {
		if (offset < skb->len) {
			int used;
			size_t len;

			len = skb->len - offset;
			/* Stop reading if we hit a patch of urgent data */
			if (tp->urg_data) {
				u32 urg_offset = tp->urg_seq - seq;
				if (urg_offset < len)
					len = urg_offset;
				if (!len)
					break;
			}
			used = recv_actor(desc, skb, offset, len);
			if (used <= 0) {
				if (!copied)
					copied = used;
				break;
			} else if (used <= len) {
				seq += used;
				copied += used;
				offset += used;
			}
			/* If recv_actor drops the lock (e.g. TCP splice
			 * receive) the skb pointer might be invalid when
			 * getting here: tcp_collapse might have deleted it
			 * while aggregating skbs from the socket queue.
			 */
			skb = tcp_recv_skb(sk, seq - 1, &offset);
			if (!skb)
				break;
			/* TCP coalescing might have appended data to the skb.
			 * Try to splice more frags
			 */
			if (offset + 1 != skb->len)
				continue;
		}
		if (tcp_hdr(skb)->fin) {
			sk_eat_skb(sk, skb, false);
			++seq;
			break;
		}
		sk_eat_skb(sk, skb, false);
		if (!desc->count)
			break;
		tp->copied_seq = seq;
	}
	tp->copied_seq = seq;

	tcp_rcv_space_adjust(sk);

	/* Clean up data we have read: This will do ACK frames. */
	if (copied > 0) {
		tcp_recv_skb(sk, seq, &offset);
		tcp_cleanup_rbuf(sk, copied);
	}
	return copied;
}
EXPORT_SYMBOL(tcp_read_sock);

/*
 *	This routine copies from a sock struct into the user buffer.
 *
 *	Technical note: in 2.3 we work on _locked_ socket, so that
 *	tricks with *seq access order and skb->users are not required.
 *	Probably, code can be easily improved even more.
 */

int tcp_recvmsg(struct kiocb *iocb, struct sock *sk, struct msghdr *msg,
		size_t len, int nonblock, int flags, int *addr_len)
{
	struct tcp_sock *tp = tcp_sk(sk);
	int copied = 0;
	u32 peek_seq;
	u32 *seq;
	unsigned long used;
	int err;
	int target;		/* Read at least this many bytes */
	long timeo;
	struct task_struct *user_recv = NULL;
	bool copied_early = false;
	struct sk_buff *skb;
	u32 urg_hole = 0;

	if (sk_can_busy_loop(sk) && skb_queue_empty(&sk->sk_receive_queue) &&
	    (sk->sk_state == TCP_ESTABLISHED))
		sk_busy_loop(sk, nonblock);

	lock_sock(sk);

	err = -ENOTCONN;
	if (sk->sk_state == TCP_LISTEN)
		goto out;

	timeo = sock_rcvtimeo(sk, nonblock);

	/* Urgent data needs to be handled specially. */
	if (flags & MSG_OOB)
		goto recv_urg;

	if (unlikely(tp->repair)) {
		err = -EPERM;
		if (!(flags & MSG_PEEK))
			goto out;

		if (tp->repair_queue == TCP_SEND_QUEUE)
			goto recv_sndq;

		err = -EINVAL;
		if (tp->repair_queue == TCP_NO_QUEUE)
			goto out;

		/* 'common' recv queue MSG_PEEK-ing */
	}

	seq = &tp->copied_seq;
	if (flags & MSG_PEEK) {
		peek_seq = tp->copied_seq;
		seq = &peek_seq;
	}

	target = sock_rcvlowat(sk, flags & MSG_WAITALL, len);

#ifdef CONFIG_NET_DMA
	tp->ucopy.dma_chan = NULL;
	preempt_disable();
	skb = skb_peek_tail(&sk->sk_receive_queue);
	{
		int available = 0;

		if (skb)
			available = TCP_SKB_CB(skb)->seq + skb->len - (*seq);
		if ((available < target) &&
		    (len > sysctl_tcp_dma_copybreak) && !(flags & MSG_PEEK) &&
		    !sysctl_tcp_low_latency &&
		    net_dma_find_channel()) {
			preempt_enable_no_resched();
			tp->ucopy.pinned_list =
					dma_pin_iovec_pages(msg->msg_iov, len);
		} else {
			preempt_enable_no_resched();
		}
	}
#endif

	do {
		u32 offset;

		/* Are we at urgent data? Stop if we have read anything or have SIGURG pending. */
		if (tp->urg_data && tp->urg_seq == *seq) {
			if (copied)
				break;
			if (signal_pending(current)) {
				copied = timeo ? sock_intr_errno(timeo) : -EAGAIN;
				break;
			}
		}

		/* Next get a buffer. */

		skb_queue_walk(&sk->sk_receive_queue, skb) {
			/* Now that we have two receive queues this
			 * shouldn't happen.
			 */
			if (WARN(before(*seq, TCP_SKB_CB(skb)->seq),
				 "recvmsg bug: copied %X seq %X rcvnxt %X fl %X\n",
				 *seq, TCP_SKB_CB(skb)->seq, tp->rcv_nxt,
				 flags))
				break;

			offset = *seq - TCP_SKB_CB(skb)->seq;
			if (tcp_hdr(skb)->syn)
				offset--;
			if (offset < skb->len)
				goto found_ok_skb;
			if (tcp_hdr(skb)->fin)
				goto found_fin_ok;
			WARN(!(flags & MSG_PEEK),
			     "recvmsg bug 2: copied %X seq %X rcvnxt %X fl %X\n",
			     *seq, TCP_SKB_CB(skb)->seq, tp->rcv_nxt, flags);
		}

		/* Well, if we have backlog, try to process it now yet. */

		if (copied >= target && !sk->sk_backlog.tail)
			break;

		if (copied) {
			if (sk->sk_err ||
			    sk->sk_state == TCP_CLOSE ||
			    (sk->sk_shutdown & RCV_SHUTDOWN) ||
			    !timeo ||
			    signal_pending(current))
				break;
		} else {
			if (sock_flag(sk, SOCK_DONE))
				break;

			if (sk->sk_err) {
				copied = sock_error(sk);
				break;
			}

			if (sk->sk_shutdown & RCV_SHUTDOWN)
				break;

			if (sk->sk_state == TCP_CLOSE) {
				if (!sock_flag(sk, SOCK_DONE)) {
					/* This occurs when user tries to read
					 * from never connected socket.
					 */
					copied = -ENOTCONN;
					break;
				}
				break;
			}

			if (!timeo) {
				copied = -EAGAIN;
				break;
			}

			if (signal_pending(current)) {
				copied = sock_intr_errno(timeo);
				break;
			}
		}

		tcp_cleanup_rbuf(sk, copied);

		if (!sysctl_tcp_low_latency && tp->ucopy.task == user_recv) {
			/* Install new reader */
			if (!user_recv && !(flags & (MSG_TRUNC | MSG_PEEK))) {
				user_recv = current;
				tp->ucopy.task = user_recv;
				tp->ucopy.iov = msg->msg_iov;
			}

			tp->ucopy.len = len;

			WARN_ON(tp->copied_seq != tp->rcv_nxt &&
				!(flags & (MSG_PEEK | MSG_TRUNC)));

			/* Ugly... If prequeue is not empty, we have to
			 * process it before releasing socket, otherwise
			 * order will be broken at second iteration.
			 * More elegant solution is required!!!
			 *
			 * Look: we have the following (pseudo)queues:
			 *
			 * 1. packets in flight
			 * 2. backlog
			 * 3. prequeue
			 * 4. receive_queue
			 *
			 * Each queue can be processed only if the next ones
			 * are empty. At this point we have empty receive_queue.
			 * But prequeue _can_ be not empty after 2nd iteration,
			 * when we jumped to start of loop because backlog
			 * processing added something to receive_queue.
			 * We cannot release_sock(), because backlog contains
			 * packets arrived _after_ prequeued ones.
			 *
			 * Shortly, algorithm is clear --- to process all
			 * the queues in order. We could make it more directly,
			 * requeueing packets from backlog to prequeue, if
			 * is not empty. It is more elegant, but eats cycles,
			 * unfortunately.
			 */
			if (!skb_queue_empty(&tp->ucopy.prequeue))
				goto do_prequeue;

			/* __ Set realtime policy in scheduler __ */
		}

#ifdef CONFIG_NET_DMA
		if (tp->ucopy.dma_chan) {
			if (tp->rcv_wnd == 0 &&
			    !skb_queue_empty(&sk->sk_async_wait_queue)) {
				tcp_service_net_dma(sk, true);
				tcp_cleanup_rbuf(sk, copied);
			} else
				dma_async_issue_pending(tp->ucopy.dma_chan);
		}
#endif
		if (copied >= target) {
			/* Do not sleep, just process backlog. */
			release_sock(sk);
			lock_sock(sk);
		} else
			sk_wait_data(sk, &timeo);

#ifdef CONFIG_NET_DMA
		tcp_service_net_dma(sk, false);  /* Don't block */
		tp->ucopy.wakeup = 0;
#endif

		if (user_recv) {
			int chunk;

			/* __ Restore normal policy in scheduler __ */

			if ((chunk = len - tp->ucopy.len) != 0) {
				NET_ADD_STATS_USER(sock_net(sk), LINUX_MIB_TCPDIRECTCOPYFROMBACKLOG, chunk);
				len -= chunk;
				copied += chunk;
			}

			if (tp->rcv_nxt == tp->copied_seq &&
			    !skb_queue_empty(&tp->ucopy.prequeue)) {
do_prequeue:
				tcp_prequeue_process(sk);

				if ((chunk = len - tp->ucopy.len) != 0) {
					NET_ADD_STATS_USER(sock_net(sk), LINUX_MIB_TCPDIRECTCOPYFROMPREQUEUE, chunk);
					len -= chunk;
					copied += chunk;
				}
			}
		}
		if ((flags & MSG_PEEK) &&
		    (peek_seq - copied - urg_hole != tp->copied_seq)) {
			net_dbg_ratelimited("TCP(%s:%d): Application bug, race in MSG_PEEK\n",
					    current->comm,
					    task_pid_nr(current));
			peek_seq = tp->copied_seq;
		}
		continue;

	found_ok_skb:
		/* Ok so how much can we use? */
		used = skb->len - offset;
		if (len < used)
			used = len;

		/* Do we have urgent data here? */
		if (tp->urg_data) {
			u32 urg_offset = tp->urg_seq - *seq;
			if (urg_offset < used) {
				if (!urg_offset) {
					if (!sock_flag(sk, SOCK_URGINLINE)) {
						++*seq;
						urg_hole++;
						offset++;
						used--;
						if (!used)
							goto skip_copy;
					}
				} else
					used = urg_offset;
			}
		}

		if (!(flags & MSG_TRUNC)) {
#ifdef CONFIG_NET_DMA
			if (!tp->ucopy.dma_chan && tp->ucopy.pinned_list)
				tp->ucopy.dma_chan = net_dma_find_channel();

			if (tp->ucopy.dma_chan) {
				tp->ucopy.dma_cookie = dma_skb_copy_datagram_iovec(
					tp->ucopy.dma_chan, skb, offset,
					msg->msg_iov, used,
					tp->ucopy.pinned_list);

				if (tp->ucopy.dma_cookie < 0) {

					pr_alert("%s: dma_cookie < 0\n",
						 __func__);

					/* Exception. Bailout! */
					if (!copied)
						copied = -EFAULT;
					break;
				}

				dma_async_issue_pending(tp->ucopy.dma_chan);

				if ((offset + used) == skb->len)
					copied_early = true;

			} else
#endif
			{
				err = skb_copy_datagram_iovec(skb, offset,
						msg->msg_iov, used);
				if (err) {
					/* Exception. Bailout! */
					if (!copied)
						copied = -EFAULT;
					break;
				}
			}
		}

		*seq += used;
		copied += used;
		len -= used;

		tcp_rcv_space_adjust(sk);

skip_copy:
		if (tp->urg_data && after(tp->copied_seq, tp->urg_seq)) {
			tp->urg_data = 0;
			tcp_fast_path_check(sk);
		}
		if (used + offset < skb->len)
			continue;

		if (tcp_hdr(skb)->fin)
			goto found_fin_ok;
		if (!(flags & MSG_PEEK)) {
			sk_eat_skb(sk, skb, copied_early);
			copied_early = false;
		}
		continue;

	found_fin_ok:
		/* Process the FIN. */
		++*seq;
		if (!(flags & MSG_PEEK)) {
			sk_eat_skb(sk, skb, copied_early);
			copied_early = false;
		}
		break;
	} while (len > 0);

	if (user_recv) {
		if (!skb_queue_empty(&tp->ucopy.prequeue)) {
			int chunk;

			tp->ucopy.len = copied > 0 ? len : 0;

			tcp_prequeue_process(sk);

			if (copied > 0 && (chunk = len - tp->ucopy.len) != 0) {
				NET_ADD_STATS_USER(sock_net(sk), LINUX_MIB_TCPDIRECTCOPYFROMPREQUEUE, chunk);
				len -= chunk;
				copied += chunk;
			}
		}

		tp->ucopy.task = NULL;
		tp->ucopy.len = 0;
	}

#ifdef CONFIG_NET_DMA
	tcp_service_net_dma(sk, true);  /* Wait for queue to drain */
	tp->ucopy.dma_chan = NULL;

	if (tp->ucopy.pinned_list) {
		dma_unpin_iovec_pages(tp->ucopy.pinned_list);
		tp->ucopy.pinned_list = NULL;
	}
#endif

	/* According to UNIX98, msg_name/msg_namelen are ignored
	 * on connected socket. I was just happy when found this 8) --ANK
	 */

	/* Clean up data we have read: This will do ACK frames. */
	tcp_cleanup_rbuf(sk, copied);

	release_sock(sk);
	return copied;

out:
	release_sock(sk);
	return err;

recv_urg:
	err = tcp_recv_urg(sk, msg, len, flags);
	goto out;

recv_sndq:
	err = tcp_peek_sndq(sk, msg, len);
	goto out;
}
EXPORT_SYMBOL(tcp_recvmsg);

void tcp_set_state(struct sock *sk, int state)
{
	int oldstate = sk->sk_state;

	switch (state) {
	case TCP_ESTABLISHED:
		if (oldstate != TCP_ESTABLISHED)
			TCP_INC_STATS(sock_net(sk), TCP_MIB_CURRESTAB);
		break;

	case TCP_CLOSE:
		if (oldstate == TCP_CLOSE_WAIT || oldstate == TCP_ESTABLISHED)
			TCP_INC_STATS(sock_net(sk), TCP_MIB_ESTABRESETS);

		sk->sk_prot->unhash(sk);
		if (inet_csk(sk)->icsk_bind_hash &&
		    !(sk->sk_userlocks & SOCK_BINDPORT_LOCK))
			inet_put_port(sk);
		/* fall through */
	default:
		if (oldstate == TCP_ESTABLISHED)
			TCP_DEC_STATS(sock_net(sk), TCP_MIB_CURRESTAB);
	}

	/* Change state AFTER socket is unhashed to avoid closed
	 * socket sitting in hash tables.
	 */
	sk->sk_state = state;

#ifdef STATE_TRACE
	SOCK_DEBUG(sk, "TCP sk=%p, State %s -> %s\n", sk, statename[oldstate], statename[state]);
#endif
}
EXPORT_SYMBOL_GPL(tcp_set_state);

/*
 *	State processing on a close. This implements the state shift for
 *	sending our FIN frame. Note that we only send a FIN for some
 *	states. A shutdown() may have already sent the FIN, or we may be
 *	closed.
 */

static const unsigned char new_state[16] = {
  /* current state:        new state:      action:	*/
  /* (Invalid)		*/ TCP_CLOSE,
  /* TCP_ESTABLISHED	*/ TCP_FIN_WAIT1 | TCP_ACTION_FIN,
  /* TCP_SYN_SENT	*/ TCP_CLOSE,
  /* TCP_SYN_RECV	*/ TCP_FIN_WAIT1 | TCP_ACTION_FIN,
  /* TCP_FIN_WAIT1	*/ TCP_FIN_WAIT1,
  /* TCP_FIN_WAIT2	*/ TCP_FIN_WAIT2,
  /* TCP_TIME_WAIT	*/ TCP_CLOSE,
  /* TCP_CLOSE		*/ TCP_CLOSE,
  /* TCP_CLOSE_WAIT	*/ TCP_LAST_ACK  | TCP_ACTION_FIN,
  /* TCP_LAST_ACK	*/ TCP_LAST_ACK,
  /* TCP_LISTEN		*/ TCP_CLOSE,
  /* TCP_CLOSING	*/ TCP_CLOSING,
};

static int tcp_close_state(struct sock *sk)
{
	int next = (int)new_state[sk->sk_state];
	int ns = next & TCP_STATE_MASK;

	tcp_set_state(sk, ns);

	return next & TCP_ACTION_FIN;
}

/*
 *	Shutdown the sending side of a connection. Much like close except
 *	that we don't receive shut down or sock_set_flag(sk, SOCK_DEAD).
 */

void tcp_shutdown(struct sock *sk, int how)
{
	/*	We need to grab some memory, and put together a FIN,
	 *	and then put it into the queue to be sent.
	 *		Tim MacKenzie(tym@dibbler.cs.monash.edu.au) 4 Dec '92.
	 */
	if (!(how & SEND_SHUTDOWN))
		return;

	/* If we've already sent a FIN, or it's a closed state, skip this. */
	if ((1 << sk->sk_state) &
	    (TCPF_ESTABLISHED | TCPF_SYN_SENT |
	     TCPF_SYN_RECV | TCPF_CLOSE_WAIT)) {
		/* Clear out any half completed packets.  FIN if needed. */
		if (tcp_close_state(sk))
			tcp_send_fin(sk);
	}
}
EXPORT_SYMBOL(tcp_shutdown);

bool tcp_check_oom(struct sock *sk, int shift)
{
	bool too_many_orphans, out_of_socket_memory;

	too_many_orphans = tcp_too_many_orphans(sk, shift);
	out_of_socket_memory = tcp_out_of_memory(sk);

	if (too_many_orphans)
		net_info_ratelimited("too many orphaned sockets\n");
	if (out_of_socket_memory)
		net_info_ratelimited("out of memory -- consider tuning tcp_mem\n");
	return too_many_orphans || out_of_socket_memory;
}

void tcp_close(struct sock *sk, long timeout)
{
	struct sk_buff *skb;
	int data_was_unread = 0;
	int state;

	lock_sock(sk);
	sk->sk_shutdown = SHUTDOWN_MASK;

	if (sk->sk_state == TCP_LISTEN) {
		tcp_set_state(sk, TCP_CLOSE);

		/* Special case. */
		inet_csk_listen_stop(sk);

		goto adjudge_to_death;
	}

	/*  We need to flush the recv. buffs.  We do this only on the
	 *  descriptor close, not protocol-sourced closes, because the
	 *  reader process may not have drained the data yet!
	 */
	while ((skb = __skb_dequeue(&sk->sk_receive_queue)) != NULL) {
		u32 len = TCP_SKB_CB(skb)->end_seq - TCP_SKB_CB(skb)->seq -
			  tcp_hdr(skb)->fin;
		data_was_unread += len;
		__kfree_skb(skb);
	}

	sk_mem_reclaim(sk);

	/* If socket has been already reset (e.g. in tcp_reset()) - kill it. */
	if (sk->sk_state == TCP_CLOSE)
		goto adjudge_to_death;

	/* As outlined in RFC 2525, section 2.17, we send a RST here because
	 * data was lost. To witness the awful effects of the old behavior of
	 * always doing a FIN, run an older 2.1.x kernel or 2.0.x, start a bulk
	 * GET in an FTP client, suspend the process, wait for the client to
	 * advertise a zero window, then kill -9 the FTP client, wheee...
	 * Note: timeout is always zero in such a case.
	 */
	if (unlikely(tcp_sk(sk)->repair)) {
		sk->sk_prot->disconnect(sk, 0);
	} else if (data_was_unread) {
		/* Unread data was tossed, zap the connection. */
		NET_INC_STATS_USER(sock_net(sk), LINUX_MIB_TCPABORTONCLOSE);
		tcp_set_state(sk, TCP_CLOSE);
		tcp_send_active_reset(sk, sk->sk_allocation);
	} else if (sock_flag(sk, SOCK_LINGER) && !sk->sk_lingertime) {
		/* Check zero linger _after_ checking for unread data. */
		sk->sk_prot->disconnect(sk, 0);
		NET_INC_STATS_USER(sock_net(sk), LINUX_MIB_TCPABORTONDATA);
	} else if (tcp_close_state(sk)) {
		/* We FIN if the application ate all the data before
		 * zapping the connection.
		 */

		/* RED-PEN. Formally speaking, we have broken TCP state
		 * machine. State transitions:
		 *
		 * TCP_ESTABLISHED -> TCP_FIN_WAIT1
		 * TCP_SYN_RECV	-> TCP_FIN_WAIT1 (forget it, it's impossible)
		 * TCP_CLOSE_WAIT -> TCP_LAST_ACK
		 *
		 * are legal only when FIN has been sent (i.e. in window),
		 * rather than queued out of window. Purists blame.
		 *
		 * F.e. "RFC state" is ESTABLISHED,
		 * if Linux state is FIN-WAIT-1, but FIN is still not sent.
		 *
		 * The visible declinations are that sometimes
		 * we enter time-wait state, when it is not required really
		 * (harmless), do not send active resets, when they are
		 * required by specs (TCP_ESTABLISHED, TCP_CLOSE_WAIT, when
		 * they look as CLOSING or LAST_ACK for Linux)
		 * Probably, I missed some more holelets.
		 * 						--ANK
		 * XXX (TFO) - To start off we don't support SYN+ACK+FIN
		 * in a single packet! (May consider it later but will
		 * probably need API support or TCP_CORK SYN-ACK until
		 * data is written and socket is closed.)
		 */
		tcp_send_fin(sk);
	}

	sk_stream_wait_close(sk, timeout);

adjudge_to_death:
	state = sk->sk_state;
	sock_hold(sk);
	sock_orphan(sk);

	/* It is the last release_sock in its life. It will remove backlog. */
	release_sock(sk);


	/* Now socket is owned by kernel and we acquire BH lock
	   to finish close. No need to check for user refs.
	 */
	local_bh_disable();
	bh_lock_sock(sk);
	WARN_ON(sock_owned_by_user(sk));

	percpu_counter_inc(sk->sk_prot->orphan_count);

	/* Have we already been destroyed by a softirq or backlog? */
	if (state != TCP_CLOSE && sk->sk_state == TCP_CLOSE)
		goto out;

	/*	This is a (useful) BSD violating of the RFC. There is a
	 *	problem with TCP as specified in that the other end could
	 *	keep a socket open forever with no application left this end.
	 *	We use a 3 minute timeout (about the same as BSD) then kill
	 *	our end. If they send after that then tough - BUT: long enough
	 *	that we won't make the old 4*rto = almost no time - whoops
	 *	reset mistake.
	 *
	 *	Nope, it was not mistake. It is really desired behaviour
	 *	f.e. on http servers, when such sockets are useless, but
	 *	consume significant resources. Let's do it with special
	 *	linger2	option.					--ANK
	 */

	if (sk->sk_state == TCP_FIN_WAIT2) {
		struct tcp_sock *tp = tcp_sk(sk);
		if (tp->linger2 < 0) {
			tcp_set_state(sk, TCP_CLOSE);
			tcp_send_active_reset(sk, GFP_ATOMIC);
			NET_INC_STATS_BH(sock_net(sk),
					LINUX_MIB_TCPABORTONLINGER);
		} else {
			const int tmo = tcp_fin_time(sk);

			if (tmo > TCP_TIMEWAIT_LEN) {
				inet_csk_reset_keepalive_timer(sk,
						tmo - TCP_TIMEWAIT_LEN);
			} else {
				tcp_time_wait(sk, TCP_FIN_WAIT2, tmo);
				goto out;
			}
		}
	}
	if (sk->sk_state != TCP_CLOSE) {
		sk_mem_reclaim(sk);
		if (tcp_check_oom(sk, 0)) {
			tcp_set_state(sk, TCP_CLOSE);
			tcp_send_active_reset(sk, GFP_ATOMIC);
			NET_INC_STATS_BH(sock_net(sk),
					LINUX_MIB_TCPABORTONMEMORY);
		}
	}

	if (sk->sk_state == TCP_CLOSE) {
		struct request_sock *req = tcp_sk(sk)->fastopen_rsk;
		/* We could get here with a non-NULL req if the socket is
		 * aborted (e.g., closed with unread data) before 3WHS
		 * finishes.
		 */
		if (req != NULL)
			reqsk_fastopen_remove(sk, req, false);
		inet_csk_destroy_sock(sk);
	}
	/* Otherwise, socket is reprieved until protocol close. */

out:
	bh_unlock_sock(sk);
	local_bh_enable();
	sock_put(sk);
}
EXPORT_SYMBOL(tcp_close);

/* These states need RST on ABORT according to RFC793 */

static inline bool tcp_need_reset(int state)
{
	return (1 << state) &
	       (TCPF_ESTABLISHED | TCPF_CLOSE_WAIT | TCPF_FIN_WAIT1 |
		TCPF_FIN_WAIT2 | TCPF_SYN_RECV);
}

int tcp_disconnect(struct sock *sk, int flags)
{
	struct inet_sock *inet = inet_sk(sk);
	struct inet_connection_sock *icsk = inet_csk(sk);
	struct tcp_sock *tp = tcp_sk(sk);
	int err = 0;
	int old_state = sk->sk_state;

	if (old_state != TCP_CLOSE)
		tcp_set_state(sk, TCP_CLOSE);

	/* ABORT function of RFC793 */
	if (old_state == TCP_LISTEN) {
		inet_csk_listen_stop(sk);
	} else if (unlikely(tp->repair)) {
		sk->sk_err = ECONNABORTED;
	} else if (tcp_need_reset(old_state) ||
		   (tp->snd_nxt != tp->write_seq &&
		    (1 << old_state) & (TCPF_CLOSING | TCPF_LAST_ACK))) {
		/* The last check adjusts for discrepancy of Linux wrt. RFC
		 * states
		 */
		tcp_send_active_reset(sk, gfp_any());
		sk->sk_err = ECONNRESET;
	} else if (old_state == TCP_SYN_SENT)
		sk->sk_err = ECONNRESET;

	tcp_clear_xmit_timers(sk);
	__skb_queue_purge(&sk->sk_receive_queue);
	tcp_write_queue_purge(sk);
	__skb_queue_purge(&tp->out_of_order_queue);
#ifdef CONFIG_NET_DMA
	__skb_queue_purge(&sk->sk_async_wait_queue);
#endif

	inet->inet_dport = 0;

	if (!(sk->sk_userlocks & SOCK_BINDADDR_LOCK))
		inet_reset_saddr(sk);

	sk->sk_shutdown = 0;
	sock_reset_flag(sk, SOCK_DONE);
	tp->srtt = 0;
	if ((tp->write_seq += tp->max_window + 2) == 0)
		tp->write_seq = 1;
	icsk->icsk_backoff = 0;
	tp->snd_cwnd = 2;
	icsk->icsk_probes_out = 0;
	tp->packets_out = 0;
	tp->snd_ssthresh = TCP_INFINITE_SSTHRESH;
	tp->snd_cwnd_cnt = 0;
	tp->window_clamp = 0;
	tcp_set_ca_state(sk, TCP_CA_Open);
	tcp_clear_retrans(tp);
	inet_csk_delack_init(sk);
	tcp_init_send_head(sk);
	memset(&tp->rx_opt, 0, sizeof(tp->rx_opt));
	__sk_dst_reset(sk);

	WARN_ON(inet->inet_num && !icsk->icsk_bind_hash);

	sk->sk_error_report(sk);
	return err;
}
EXPORT_SYMBOL(tcp_disconnect);

void tcp_sock_destruct(struct sock *sk)
{
	inet_sock_destruct(sk);

	kfree(inet_csk(sk)->icsk_accept_queue.fastopenq);
}

static inline bool tcp_can_repair_sock(const struct sock *sk)
{
	return ns_capable(sock_net(sk)->user_ns, CAP_NET_ADMIN) &&
		((1 << sk->sk_state) & (TCPF_CLOSE | TCPF_ESTABLISHED));
}

static int tcp_repair_options_est(struct tcp_sock *tp,
		struct tcp_repair_opt __user *optbuf, unsigned int len)
{
	struct tcp_repair_opt opt;

	while (len >= sizeof(opt)) {
		if (copy_from_user(&opt, optbuf, sizeof(opt)))
			return -EFAULT;

		optbuf++;
		len -= sizeof(opt);

		switch (opt.opt_code) {
		case TCPOPT_MSS:
			tp->rx_opt.mss_clamp = opt.opt_val;
			break;
		case TCPOPT_WINDOW:
			{
				u16 snd_wscale = opt.opt_val & 0xFFFF;
				u16 rcv_wscale = opt.opt_val >> 16;

				if (snd_wscale > 14 || rcv_wscale > 14)
					return -EFBIG;

				tp->rx_opt.snd_wscale = snd_wscale;
				tp->rx_opt.rcv_wscale = rcv_wscale;
				tp->rx_opt.wscale_ok = 1;
			}
			break;
		case TCPOPT_SACK_PERM:
			if (opt.opt_val != 0)
				return -EINVAL;

			tp->rx_opt.sack_ok |= TCP_SACK_SEEN;
			if (sysctl_tcp_fack)
				tcp_enable_fack(tp);
			break;
		case TCPOPT_TIMESTAMP:
			if (opt.opt_val != 0)
				return -EINVAL;

			tp->rx_opt.tstamp_ok = 1;
			break;
		}
	}

	return 0;
}

/*
 *	Socket option code for TCP.
 */
static int do_tcp_setsockopt(struct sock *sk, int level,
		int optname, char __user *optval, unsigned int optlen)
{
	struct tcp_sock *tp = tcp_sk(sk);
	struct inet_connection_sock *icsk = inet_csk(sk);
	int val;
	int err = 0;

	/* These are data/string values, all the others are ints */
	switch (optname) {
	case TCP_CONGESTION: {
		char name[TCP_CA_NAME_MAX];

		if (optlen < 1)
			return -EINVAL;

		val = strncpy_from_user(name, optval,
					min_t(long, TCP_CA_NAME_MAX-1, optlen));
		if (val < 0)
			return -EFAULT;
		name[val] = 0;

		lock_sock(sk);
		err = tcp_set_congestion_control(sk, name);
		release_sock(sk);
		return err;
	}
	default:
		/* fallthru */
		break;
	}

	if (optlen < sizeof(int))
		return -EINVAL;

	if (get_user(val, (int __user *)optval))
		return -EFAULT;

	lock_sock(sk);

	switch (optname) {
	case TCP_MAXSEG:
		/* Values greater than interface MTU won't take effect. However
		 * at the point when this call is done we typically don't yet
		 * know which interface is going to be used */
		if (val < TCP_MIN_MSS || val > MAX_TCP_WINDOW) {
			err = -EINVAL;
			break;
		}
		tp->rx_opt.user_mss = val;
		break;

	case TCP_NODELAY:
		if (val) {
			/* TCP_NODELAY is weaker than TCP_CORK, so that
			 * this option on corked socket is remembered, but
			 * it is not activated until cork is cleared.
			 *
			 * However, when TCP_NODELAY is set we make
			 * an explicit push, which overrides even TCP_CORK
			 * for currently queued segments.
			 */
			tp->nonagle |= TCP_NAGLE_OFF|TCP_NAGLE_PUSH;
			tcp_push_pending_frames(sk);
		} else {
			tp->nonagle &= ~TCP_NAGLE_OFF;
		}
		break;

	case TCP_THIN_LINEAR_TIMEOUTS:
		if (val < 0 || val > 1)
			err = -EINVAL;
		else
			tp->thin_lto = val;
		break;

	case TCP_THIN_DUPACK:
		if (val < 0 || val > 1)
			err = -EINVAL;
		else {
			tp->thin_dupack = val;
			if (tp->thin_dupack)
				tcp_disable_early_retrans(tp);
		}
		break;

	case TCP_REPAIR:
		if (!tcp_can_repair_sock(sk))
			err = -EPERM;
		else if (val == 1) {
			tp->repair = 1;
			sk->sk_reuse = SK_FORCE_REUSE;
			tp->repair_queue = TCP_NO_QUEUE;
		} else if (val == 0) {
			tp->repair = 0;
			sk->sk_reuse = SK_NO_REUSE;
			tcp_send_window_probe(sk);
		} else
			err = -EINVAL;

		break;

	case TCP_REPAIR_QUEUE:
		if (!tp->repair)
			err = -EPERM;
		else if (val < TCP_QUEUES_NR)
			tp->repair_queue = val;
		else
			err = -EINVAL;
		break;

	case TCP_QUEUE_SEQ:
		if (sk->sk_state != TCP_CLOSE)
			err = -EPERM;
		else if (tp->repair_queue == TCP_SEND_QUEUE)
			tp->write_seq = val;
		else if (tp->repair_queue == TCP_RECV_QUEUE)
			tp->rcv_nxt = val;
		else
			err = -EINVAL;
		break;

	case TCP_REPAIR_OPTIONS:
		if (!tp->repair)
			err = -EINVAL;
		else if (sk->sk_state == TCP_ESTABLISHED)
			err = tcp_repair_options_est(tp,
					(struct tcp_repair_opt __user *)optval,
					optlen);
		else
			err = -EPERM;
		break;

	case TCP_CORK:
		/* When set indicates to always queue non-full frames.
		 * Later the user clears this option and we transmit
		 * any pending partial frames in the queue.  This is
		 * meant to be used alongside sendfile() to get properly
		 * filled frames when the user (for example) must write
		 * out headers with a write() call first and then use
		 * sendfile to send out the data parts.
		 *
		 * TCP_CORK can be set together with TCP_NODELAY and it is
		 * stronger than TCP_NODELAY.
		 */
		if (val) {
			tp->nonagle |= TCP_NAGLE_CORK;
		} else {
			tp->nonagle &= ~TCP_NAGLE_CORK;
			if (tp->nonagle&TCP_NAGLE_OFF)
				tp->nonagle |= TCP_NAGLE_PUSH;
			tcp_push_pending_frames(sk);
		}
		break;

	case TCP_KEEPIDLE:
		if (val < 1 || val > MAX_TCP_KEEPIDLE)
			err = -EINVAL;
		else {
			tp->keepalive_time = val * HZ;
			if (sock_flag(sk, SOCK_KEEPOPEN) &&
			    !((1 << sk->sk_state) &
			      (TCPF_CLOSE | TCPF_LISTEN))) {
				u32 elapsed = keepalive_time_elapsed(tp);
				if (tp->keepalive_time > elapsed)
					elapsed = tp->keepalive_time - elapsed;
				else
					elapsed = 0;
				inet_csk_reset_keepalive_timer(sk, elapsed);
			}
		}
		break;
	case TCP_KEEPINTVL:
		if (val < 1 || val > MAX_TCP_KEEPINTVL)
			err = -EINVAL;
		else
			tp->keepalive_intvl = val * HZ;
		break;
	case TCP_KEEPCNT:
		if (val < 1 || val > MAX_TCP_KEEPCNT)
			err = -EINVAL;
		else
			tp->keepalive_probes = val;
		break;
	case TCP_SYNCNT:
		if (val < 1 || val > MAX_TCP_SYNCNT)
			err = -EINVAL;
		else
			icsk->icsk_syn_retries = val;
		break;

	case TCP_LINGER2:
		if (val < 0)
			tp->linger2 = -1;
		else if (val > sysctl_tcp_fin_timeout / HZ)
			tp->linger2 = 0;
		else
			tp->linger2 = val * HZ;
		break;

	case TCP_DEFER_ACCEPT:
		/* Translate value in seconds to number of retransmits */
		icsk->icsk_accept_queue.rskq_defer_accept =
			secs_to_retrans(val, TCP_TIMEOUT_INIT / HZ,
					TCP_RTO_MAX / HZ);
		break;

	case TCP_WINDOW_CLAMP:
		if (!val) {
			if (sk->sk_state != TCP_CLOSE) {
				err = -EINVAL;
				break;
			}
			tp->window_clamp = 0;
		} else
			tp->window_clamp = val < SOCK_MIN_RCVBUF / 2 ?
						SOCK_MIN_RCVBUF / 2 : val;
		break;

	case TCP_QUICKACK:
		if (!val) {
			icsk->icsk_ack.pingpong = 1;
		} else {
			icsk->icsk_ack.pingpong = 0;
			if ((1 << sk->sk_state) &
			    (TCPF_ESTABLISHED | TCPF_CLOSE_WAIT) &&
			    inet_csk_ack_scheduled(sk)) {
				icsk->icsk_ack.pending |= ICSK_ACK_PUSHED;
				tcp_cleanup_rbuf(sk, 1);
				if (!(val & 1))
					icsk->icsk_ack.pingpong = 1;
			}
		}
		break;

#ifdef CONFIG_TCP_MD5SIG
	case TCP_MD5SIG:
		/* Read the IP->Key mappings from userspace */
		err = tp->af_specific->md5_parse(sk, optval, optlen);
		break;
#endif
	case TCP_USER_TIMEOUT:
		/* Cap the max timeout in ms TCP will retry/retrans
		 * before giving up and aborting (ETIMEDOUT) a connection.
		 */
		if (val < 0)
			err = -EINVAL;
		else
			icsk->icsk_user_timeout = msecs_to_jiffies(val);
		break;

	case TCP_FASTOPEN:
		if (val >= 0 && ((1 << sk->sk_state) & (TCPF_CLOSE |
		    TCPF_LISTEN)))
			err = fastopen_init_queue(sk, val);
		else
			err = -EINVAL;
		break;
	case TCP_TIMESTAMP:
		if (!tp->repair)
			err = -EPERM;
		else
			tp->tsoffset = val - tcp_time_stamp;
		break;
	case TCP_NOTSENT_LOWAT:
		tp->notsent_lowat = val;
		sk->sk_write_space(sk);
		break;
	default:
		err = -ENOPROTOOPT;
		break;
	}

	release_sock(sk);
	return err;
}

int tcp_setsockopt(struct sock *sk, int level, int optname, char __user *optval,
		   unsigned int optlen)
{
	const struct inet_connection_sock *icsk = inet_csk(sk);

	if (level != SOL_TCP)
		return icsk->icsk_af_ops->setsockopt(sk, level, optname,
						     optval, optlen);
	return do_tcp_setsockopt(sk, level, optname, optval, optlen);
}
EXPORT_SYMBOL(tcp_setsockopt);

#ifdef CONFIG_COMPAT
int compat_tcp_setsockopt(struct sock *sk, int level, int optname,
			  char __user *optval, unsigned int optlen)
{
	if (level != SOL_TCP)
		return inet_csk_compat_setsockopt(sk, level, optname,
						  optval, optlen);
	return do_tcp_setsockopt(sk, level, optname, optval, optlen);
}
EXPORT_SYMBOL(compat_tcp_setsockopt);
#endif

/* Return information about state of tcp endpoint in API format. */
void tcp_get_info(const struct sock *sk, struct tcp_info *info)
{
	const struct tcp_sock *tp = tcp_sk(sk);
	const struct inet_connection_sock *icsk = inet_csk(sk);
	u32 now = tcp_time_stamp;

	memset(info, 0, sizeof(*info));

	info->tcpi_state = sk->sk_state;
	info->tcpi_ca_state = icsk->icsk_ca_state;
	info->tcpi_retransmits = icsk->icsk_retransmits;
	info->tcpi_probes = icsk->icsk_probes_out;
	info->tcpi_backoff = icsk->icsk_backoff;

	if (tp->rx_opt.tstamp_ok)
		info->tcpi_options |= TCPI_OPT_TIMESTAMPS;
	if (tcp_is_sack(tp))
		info->tcpi_options |= TCPI_OPT_SACK;
	if (tp->rx_opt.wscale_ok) {
		info->tcpi_options |= TCPI_OPT_WSCALE;
		info->tcpi_snd_wscale = tp->rx_opt.snd_wscale;
		info->tcpi_rcv_wscale = tp->rx_opt.rcv_wscale;
	}

	if (tp->ecn_flags & TCP_ECN_OK)
		info->tcpi_options |= TCPI_OPT_ECN;
	if (tp->ecn_flags & TCP_ECN_SEEN)
		info->tcpi_options |= TCPI_OPT_ECN_SEEN;
	if (tp->syn_data_acked)
		info->tcpi_options |= TCPI_OPT_SYN_DATA;

	info->tcpi_rto = jiffies_to_usecs(icsk->icsk_rto);
	info->tcpi_ato = jiffies_to_usecs(icsk->icsk_ack.ato);
	info->tcpi_snd_mss = tp->mss_cache;
	info->tcpi_rcv_mss = icsk->icsk_ack.rcv_mss;

	if (sk->sk_state == TCP_LISTEN) {
		info->tcpi_unacked = sk->sk_ack_backlog;
		info->tcpi_sacked = sk->sk_max_ack_backlog;
	} else {
		info->tcpi_unacked = tp->packets_out;
		info->tcpi_sacked = tp->sacked_out;
	}
	info->tcpi_lost = tp->lost_out;
	info->tcpi_retrans = tp->retrans_out;
	info->tcpi_fackets = tp->fackets_out;

	info->tcpi_last_data_sent = jiffies_to_msecs(now - tp->lsndtime);
	info->tcpi_last_data_recv = jiffies_to_msecs(now - icsk->icsk_ack.lrcvtime);
	info->tcpi_last_ack_recv = jiffies_to_msecs(now - tp->rcv_tstamp);

	info->tcpi_pmtu = icsk->icsk_pmtu_cookie;
	info->tcpi_rcv_ssthresh = tp->rcv_ssthresh;
	info->tcpi_rtt = jiffies_to_usecs(tp->srtt)>>3;
	info->tcpi_rttvar = jiffies_to_usecs(tp->mdev)>>2;
	info->tcpi_snd_ssthresh = tp->snd_ssthresh;
	info->tcpi_snd_cwnd = tp->snd_cwnd;
	info->tcpi_advmss = tp->advmss;
	info->tcpi_reordering = tp->reordering;

	info->tcpi_rcv_rtt = jiffies_to_usecs(tp->rcv_rtt_est.rtt)>>3;
	info->tcpi_rcv_space = tp->rcvq_space.space;

	info->tcpi_total_retrans = tp->total_retrans;
}
EXPORT_SYMBOL_GPL(tcp_get_info);

static int do_tcp_getsockopt(struct sock *sk, int level,
		int optname, char __user *optval, int __user *optlen)
{
	struct inet_connection_sock *icsk = inet_csk(sk);
	struct tcp_sock *tp = tcp_sk(sk);
	int val, len;

	if (get_user(len, optlen))
		return -EFAULT;

	len = min_t(unsigned int, len, sizeof(int));

	if (len < 0)
		return -EINVAL;

	switch (optname) {
	case TCP_MAXSEG:
		val = tp->mss_cache;
		if (!val && ((1 << sk->sk_state) & (TCPF_CLOSE | TCPF_LISTEN)))
			val = tp->rx_opt.user_mss;
		if (tp->repair)
			val = tp->rx_opt.mss_clamp;
		break;
	case TCP_NODELAY:
		val = !!(tp->nonagle&TCP_NAGLE_OFF);
		break;
	case TCP_CORK:
		val = !!(tp->nonagle&TCP_NAGLE_CORK);
		break;
	case TCP_KEEPIDLE:
		val = keepalive_time_when(tp) / HZ;
		break;
	case TCP_KEEPINTVL:
		val = keepalive_intvl_when(tp) / HZ;
		break;
	case TCP_KEEPCNT:
		val = keepalive_probes(tp);
		break;
	case TCP_SYNCNT:
		val = icsk->icsk_syn_retries ? : sysctl_tcp_syn_retries;
		break;
	case TCP_LINGER2:
		val = tp->linger2;
		if (val >= 0)
			val = (val ? : sysctl_tcp_fin_timeout) / HZ;
		break;
	case TCP_DEFER_ACCEPT:
		val = retrans_to_secs(icsk->icsk_accept_queue.rskq_defer_accept,
				      TCP_TIMEOUT_INIT / HZ, TCP_RTO_MAX / HZ);
		break;
	case TCP_WINDOW_CLAMP:
		val = tp->window_clamp;
		break;
	case TCP_INFO: {
		struct tcp_info info;

		if (get_user(len, optlen))
			return -EFAULT;

		tcp_get_info(sk, &info);

		len = min_t(unsigned int, len, sizeof(info));
		if (put_user(len, optlen))
			return -EFAULT;
		if (copy_to_user(optval, &info, len))
			return -EFAULT;
		return 0;
	}
	case TCP_QUICKACK:
		val = !icsk->icsk_ack.pingpong;
		break;

	case TCP_CONGESTION:
		if (get_user(len, optlen))
			return -EFAULT;
		len = min_t(unsigned int, len, TCP_CA_NAME_MAX);
		if (put_user(len, optlen))
			return -EFAULT;
		if (copy_to_user(optval, icsk->icsk_ca_ops->name, len))
			return -EFAULT;
		return 0;

	case TCP_THIN_LINEAR_TIMEOUTS:
		val = tp->thin_lto;
		break;
	case TCP_THIN_DUPACK:
		val = tp->thin_dupack;
		break;

	case TCP_REPAIR:
		val = tp->repair;
		break;

	case TCP_REPAIR_QUEUE:
		if (tp->repair)
			val = tp->repair_queue;
		else
			return -EINVAL;
		break;

	case TCP_QUEUE_SEQ:
		if (tp->repair_queue == TCP_SEND_QUEUE)
			val = tp->write_seq;
		else if (tp->repair_queue == TCP_RECV_QUEUE)
			val = tp->rcv_nxt;
		else
			return -EINVAL;
		break;

	case TCP_USER_TIMEOUT:
		val = jiffies_to_msecs(icsk->icsk_user_timeout);
		break;
	case TCP_TIMESTAMP:
		val = tcp_time_stamp + tp->tsoffset;
		break;
	case TCP_NOTSENT_LOWAT:
		val = tp->notsent_lowat;
		break;
	default:
		return -ENOPROTOOPT;
	}

	if (put_user(len, optlen))
		return -EFAULT;
	if (copy_to_user(optval, &val, len))
		return -EFAULT;
	return 0;
}

int tcp_getsockopt(struct sock *sk, int level, int optname, char __user *optval,
		   int __user *optlen)
{
	struct inet_connection_sock *icsk = inet_csk(sk);

	if (level != SOL_TCP)
		return icsk->icsk_af_ops->getsockopt(sk, level, optname,
						     optval, optlen);
	return do_tcp_getsockopt(sk, level, optname, optval, optlen);
}
EXPORT_SYMBOL(tcp_getsockopt);

#ifdef CONFIG_COMPAT
int compat_tcp_getsockopt(struct sock *sk, int level, int optname,
			  char __user *optval, int __user *optlen)
{
	if (level != SOL_TCP)
		return inet_csk_compat_getsockopt(sk, level, optname,
						  optval, optlen);
	return do_tcp_getsockopt(sk, level, optname, optval, optlen);
}
EXPORT_SYMBOL(compat_tcp_getsockopt);
#endif

#ifdef CONFIG_TCP_MD5SIG
static struct tcp_md5sig_pool __percpu *tcp_md5sig_pool __read_mostly;
static DEFINE_MUTEX(tcp_md5sig_mutex);

static void __tcp_free_md5sig_pool(struct tcp_md5sig_pool __percpu *pool)
{
	int cpu;

	for_each_possible_cpu(cpu) {
		struct tcp_md5sig_pool *p = per_cpu_ptr(pool, cpu);

		if (p->md5_desc.tfm)
			crypto_free_hash(p->md5_desc.tfm);
	}
	free_percpu(pool);
}

static void __tcp_alloc_md5sig_pool(void)
{
	int cpu;
	struct tcp_md5sig_pool __percpu *pool;

	pool = alloc_percpu(struct tcp_md5sig_pool);
	if (!pool)
		return;

	for_each_possible_cpu(cpu) {
		struct crypto_hash *hash;

		hash = crypto_alloc_hash("md5", 0, CRYPTO_ALG_ASYNC);
		if (IS_ERR_OR_NULL(hash))
			goto out_free;

		per_cpu_ptr(pool, cpu)->md5_desc.tfm = hash;
	}
	/* before setting tcp_md5sig_pool, we must commit all writes
	 * to memory. See ACCESS_ONCE() in tcp_get_md5sig_pool()
	 */
	smp_wmb();
	tcp_md5sig_pool = pool;
	return;
out_free:
	__tcp_free_md5sig_pool(pool);
}

bool tcp_alloc_md5sig_pool(void)
{
	if (unlikely(!tcp_md5sig_pool)) {
		mutex_lock(&tcp_md5sig_mutex);

		if (!tcp_md5sig_pool)
			__tcp_alloc_md5sig_pool();

		mutex_unlock(&tcp_md5sig_mutex);
	}
	return tcp_md5sig_pool != NULL;
}
EXPORT_SYMBOL(tcp_alloc_md5sig_pool);


/**
 *	tcp_get_md5sig_pool - get md5sig_pool for this user
 *
 *	We use percpu structure, so if we succeed, we exit with preemption
 *	and BH disabled, to make sure another thread or softirq handling
 *	wont try to get same context.
 */
struct tcp_md5sig_pool *tcp_get_md5sig_pool(void)
{
	struct tcp_md5sig_pool __percpu *p;

	local_bh_disable();
	p = ACCESS_ONCE(tcp_md5sig_pool);
	if (p)
		return __this_cpu_ptr(p);

	local_bh_enable();
	return NULL;
}
EXPORT_SYMBOL(tcp_get_md5sig_pool);

int tcp_md5_hash_header(struct tcp_md5sig_pool *hp,
			const struct tcphdr *th)
{
	struct scatterlist sg;
	struct tcphdr hdr;
	int err;

	/* We are not allowed to change tcphdr, make a local copy */
	memcpy(&hdr, th, sizeof(hdr));
	hdr.check = 0;

	/* options aren't included in the hash */
	sg_init_one(&sg, &hdr, sizeof(hdr));
	err = crypto_hash_update(&hp->md5_desc, &sg, sizeof(hdr));
	return err;
}
EXPORT_SYMBOL(tcp_md5_hash_header);

int tcp_md5_hash_skb_data(struct tcp_md5sig_pool *hp,
			  const struct sk_buff *skb, unsigned int header_len)
{
	struct scatterlist sg;
	const struct tcphdr *tp = tcp_hdr(skb);
	struct hash_desc *desc = &hp->md5_desc;
	unsigned int i;
	const unsigned int head_data_len = skb_headlen(skb) > header_len ?
					   skb_headlen(skb) - header_len : 0;
	const struct skb_shared_info *shi = skb_shinfo(skb);
	struct sk_buff *frag_iter;

	sg_init_table(&sg, 1);

	sg_set_buf(&sg, ((u8 *) tp) + header_len, head_data_len);
	if (crypto_hash_update(desc, &sg, head_data_len))
		return 1;

	for (i = 0; i < shi->nr_frags; ++i) {
		const struct skb_frag_struct *f = &shi->frags[i];
		unsigned int offset = f->page_offset;
		struct page *page = skb_frag_page(f) + (offset >> PAGE_SHIFT);

		sg_set_page(&sg, page, skb_frag_size(f),
			    offset_in_page(offset));
		if (crypto_hash_update(desc, &sg, skb_frag_size(f)))
			return 1;
	}

	skb_walk_frags(skb, frag_iter)
		if (tcp_md5_hash_skb_data(hp, frag_iter, 0))
			return 1;

	return 0;
}
EXPORT_SYMBOL(tcp_md5_hash_skb_data);

int tcp_md5_hash_key(struct tcp_md5sig_pool *hp, const struct tcp_md5sig_key *key)
{
	struct scatterlist sg;

	sg_init_one(&sg, key->key, key->keylen);
	return crypto_hash_update(&hp->md5_desc, &sg, key->keylen);
}
EXPORT_SYMBOL(tcp_md5_hash_key);

#endif

void tcp_done(struct sock *sk)
{
	struct request_sock *req = tcp_sk(sk)->fastopen_rsk;

	if (sk->sk_state == TCP_SYN_SENT || sk->sk_state == TCP_SYN_RECV)
		TCP_INC_STATS_BH(sock_net(sk), TCP_MIB_ATTEMPTFAILS);

	tcp_set_state(sk, TCP_CLOSE);
	tcp_clear_xmit_timers(sk);
	if (req != NULL)
		reqsk_fastopen_remove(sk, req, false);

	sk->sk_shutdown = SHUTDOWN_MASK;

	if (!sock_flag(sk, SOCK_DEAD))
		sk->sk_state_change(sk);
	else
		inet_csk_destroy_sock(sk);
}
EXPORT_SYMBOL_GPL(tcp_done);

extern struct tcp_congestion_ops tcp_reno;

static __initdata unsigned long thash_entries;
static int __init set_thash_entries(char *str)
{
	ssize_t ret;

	if (!str)
		return 0;

	ret = kstrtoul(str, 0, &thash_entries);
	if (ret)
		return 0;

	return 1;
}
__setup("thash_entries=", set_thash_entries);

static void tcp_init_mem(void)
{
	unsigned long limit = nr_free_buffer_pages() / 8;
	limit = max(limit, 128UL);
	sysctl_tcp_mem[0] = limit / 4 * 3;
	sysctl_tcp_mem[1] = limit;
	sysctl_tcp_mem[2] = sysctl_tcp_mem[0] * 2;
}

void __init tcp_init(void)
{
	struct sk_buff *skb = NULL;
	unsigned long limit;
	int max_rshare, max_wshare, cnt;
	unsigned int i;

	BUILD_BUG_ON(sizeof(struct tcp_skb_cb) > sizeof(skb->cb));

	percpu_counter_init(&tcp_sockets_allocated, 0);
	percpu_counter_init(&tcp_orphan_count, 0);
	tcp_hashinfo.bind_bucket_cachep =
		kmem_cache_create("tcp_bind_bucket",
				  sizeof(struct inet_bind_bucket), 0,
				  SLAB_HWCACHE_ALIGN|SLAB_PANIC, NULL);

	/* Size and allocate the main established and bind bucket
	 * hash tables.
	 *
	 * The methodology is similar to that of the buffer cache.
	 */
	tcp_hashinfo.ehash =
		alloc_large_system_hash("TCP established",
					sizeof(struct inet_ehash_bucket),
					thash_entries,
					17, /* one slot per 128 KB of memory */
					0,
					NULL,
					&tcp_hashinfo.ehash_mask,
					0,
					thash_entries ? 0 : 512 * 1024);
	for (i = 0; i <= tcp_hashinfo.ehash_mask; i++)
		INIT_HLIST_NULLS_HEAD(&tcp_hashinfo.ehash[i].chain, i);

	if (inet_ehash_locks_alloc(&tcp_hashinfo))
		panic("TCP: failed to alloc ehash_locks");
	tcp_hashinfo.bhash =
		alloc_large_system_hash("TCP bind",
					sizeof(struct inet_bind_hashbucket),
					tcp_hashinfo.ehash_mask + 1,
					17, /* one slot per 128 KB of memory */
					0,
					&tcp_hashinfo.bhash_size,
					NULL,
					0,
					64 * 1024);
	tcp_hashinfo.bhash_size = 1U << tcp_hashinfo.bhash_size;
	for (i = 0; i < tcp_hashinfo.bhash_size; i++) {
		spin_lock_init(&tcp_hashinfo.bhash[i].lock);
		INIT_HLIST_HEAD(&tcp_hashinfo.bhash[i].chain);
	}


	cnt = tcp_hashinfo.ehash_mask + 1;

	tcp_death_row.sysctl_max_tw_buckets = cnt / 2;
	sysctl_tcp_max_orphans = cnt / 2;
	sysctl_max_syn_backlog = max(128, cnt / 256);

	tcp_init_mem();
	/* Set per-socket limits to no more than 1/128 the pressure threshold */
	limit = nr_free_buffer_pages() << (PAGE_SHIFT - 7);
	max_wshare = min(4UL*1024*1024, limit);
	max_rshare = min(6UL*1024*1024, limit);

	sysctl_tcp_wmem[0] = SK_MEM_QUANTUM;
	sysctl_tcp_wmem[1] = 16*1024;
	sysctl_tcp_wmem[2] = max(64*1024, max_wshare);

	sysctl_tcp_rmem[0] = SK_MEM_QUANTUM;
	sysctl_tcp_rmem[1] = 87380;
	sysctl_tcp_rmem[2] = max(87380, max_rshare);

	pr_info("Hash tables configured (established %u bind %u)\n",
		tcp_hashinfo.ehash_mask + 1, tcp_hashinfo.bhash_size);

	tcp_metrics_init();

	tcp_register_congestion_control(&tcp_reno);

	tcp_tasklet_init();
}<|MERGE_RESOLUTION|>--- conflicted
+++ resolved
@@ -795,7 +795,6 @@
 		hlen = inet_csk(sk)->icsk_af_ops->net_header_len +
 		       inet_csk(sk)->icsk_ext_hdr_len +
 		       tp->tcp_header_len;
-<<<<<<< HEAD
 
 		/* Goal is to send at least one packet per ms,
 		 * not one big TSO packet every 100 ms.
@@ -808,26 +807,6 @@
 
 		xmit_size_goal = min_t(u32, gso_size,
 				       sk->sk_gso_max_size - 1 - hlen);
-
-		/* TSQ : try to have at least two segments in flight
-		 * (one in NIC TX ring, another in Qdisc)
-		 */
-		xmit_size_goal = min_t(u32, xmit_size_goal,
-				       sysctl_tcp_limit_output_bytes >> 1);
-=======
-
-		/* Goal is to send at least one packet per ms,
-		 * not one big TSO packet every 100 ms.
-		 * This preserves ACK clocking and is consistent
-		 * with tcp_tso_should_defer() heuristic.
-		 */
-		gso_size = sk->sk_pacing_rate / (2 * MSEC_PER_SEC);
-		gso_size = max_t(u32, gso_size,
-				 sysctl_tcp_min_tso_segs * mss_now);
-
-		xmit_size_goal = min_t(u32, gso_size,
-				       sk->sk_gso_max_size - 1 - hlen);
->>>>>>> d8ec26d7
 
 		xmit_size_goal = tcp_bound_to_half_wnd(tp, xmit_size_goal);
 
